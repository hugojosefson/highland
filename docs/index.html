<!DOCTYPE html>

<!--

  DO NOT edit index.html directly, edit docs/templates/base.html for markup
  and comments in highland.js for API documentation

-->

<!--[if IE 9]><html class="lt-ie10" lang="en" > <![endif]-->
<html class="no-js" lang="en">
  <head>

    <meta charset="utf-8">
    <meta name="viewport" content="width=device-width, initial-scale=1.0">
    <title>Highland.js</title>
    <link rel="stylesheet" href="css/normalize.css">
    <link rel="stylesheet" href="css/foundation.css">
    <link rel="stylesheet" href="fonts/foundation-icons/foundation-icons.css">
    <link rel="stylesheet" href="css/highland.css">
    <link rel="stylesheet" href="css/highlight.github.css">
    <script src="js/vendor/modernizr.js"></script>

  </head>
  <body>

    <div class="highland-heading">
      <h1>HIGHLAND</h1>
      <p>The high-level streams library for Node.js and the browser.</p>
      <pre class="npm-install">$ npm install highland</pre>
      <p class="show-for-small-only">
        <a class="button small" href="https://raw.github.com/caolan/highland/master/highland.js">Download</a>
        <a class="button small" href="https://github.com/caolan/highland"><i style="margin-right: 3px" class="fi-social-github"></i> Source code</a>
      </p>
      <p class="show-for-medium-up">
        <a class="button" href="https://raw.github.com/caolan/highland/master/highland.js">Download</a>
        <a class="button" href="https://github.com/caolan/highland"><i style="margin-right: 3px" class="fi-social-github"></i> Source code</a>
      </p>
    </div>

    <nav>
      <ul>
        <li class="show-for-medium-up heading"><a href="#">Highland.js</a></li>
        <li class="show-for-medium-up"><a href="#">Download</a></li>
        <li class="show-for-medium-up"><a href="#introduction">Introduction</a></li>
        <li class="heading"><a href="#examples">Examples</a></li>
        <li><a href="#arrays">Arrays</a></li>
        <li><a href="#async">Async</a></li>
        <li><a href="#laziness">Laziness</a></li>
        <li><a href="#backpressure">Back-pressure</a></li>
        <li><a href="#currying">Currying</a></li>
        <li><a href="#events">Events</a></li>
        
        <li class="heading"><a href="#Streams">Streams</a></li>
        
        <li><a href="#_(source)">_(source)</a></li>
        
        <li><a href="#nil">nil</a></li>
        
        <li><a href="#pause">pause</a></li>
        
        <li><a href="#resume">resume</a></li>
        
        <li><a href="#end">end</a></li>
        
        <li><a href="#pipe">pipe</a></li>
        
        <li><a href="#consume">consume</a></li>
        
        <li><a href="#pull">pull</a></li>
        
        <li><a href="#write">write</a></li>
        
        <li><a href="#fork">fork</a></li>
        
        <li><a href="#observe">observe</a></li>
        
        <li><a href="#errors">errors</a></li>
        
        <li><a href="#stopOnError">stopOnError</a></li>
        
        <li><a href="#each">each</a></li>
        
        <li><a href="#apply">apply</a></li>
        
        <li><a href="#toArray">toArray</a></li>
        
        <li><a href="#map">map</a></li>
        
        <li><a href="#flatMap">flatMap</a></li>
        
        <li><a href="#filter">filter</a></li>
        
        <li><a href="#flatFilter">flatFilter</a></li>
        
        <li><a href="#find">find</a></li>
        
        <li><a href="#compact">compact</a></li>
        
        <li><a href="#where">where</a></li>
        
        <li><a href="#zip">zip</a></li>
        
        <li><a href="#take">take</a></li>
        
        <li><a href="#sequence">sequence</a></li>
        
        <li><a href="#series">series</a></li>
        
        <li><a href="#flatten">flatten</a></li>
        
        <li><a href="#parallel">parallel</a></li>
        
        <li><a href="#otherwise">otherwise</a></li>
        
        <li><a href="#append">append</a></li>
        
        <li><a href="#reduce">reduce</a></li>
        
        <li><a href="#reduce1">reduce1</a></li>
        
        <li><a href="#collect">collect</a></li>
        
        <li><a href="#scan">scan</a></li>
        
        <li><a href="#concat">concat</a></li>
        
        <li><a href="#invoke">invoke</a></li>
        
        <li><a href="#throttle">throttle</a></li>
        
        <li><a href="#debounce">debounce</a></li>
        
        <li><a href="#latest">latest</a></li>
        
        
        <li class="heading"><a href="#Functions">Functions</a></li>
        
        <li><a href="#curry">curry</a></li>
        
        <li><a href="#ncurry">ncurry</a></li>
        
        <li><a href="#partial">partial</a></li>
        
        <li><a href="#flip">flip</a></li>
        
        <li><a href="#compose">compose</a></li>
        
        <li><a href="#seq">seq</a></li>
        
        
        <li class="heading"><a href="#Objects">Objects</a></li>
        
        <li><a href="#values">values</a></li>
        
        <li><a href="#keys">keys</a></li>
        
        <li><a href="#pairs">pairs</a></li>
        
        <li><a href="#extend">extend</a></li>
        
        <li><a href="#get">get</a></li>
        
        <li><a href="#set">set</a></li>
        
        
        <li class="heading"><a href="#Utils">Utils</a></li>
        
        <li><a href="#log">log</a></li>
        
        <li><a href="#wrapCallback">wrapCallback</a></li>
        
        
        <li class="heading"><a href="#Operators">Operators</a></li>
        
        <li><a href="#add">add</a></li>
        
        
      </ul>
    </nav>

    <main>

      <h3 id="introduction">Introduction</h3>
      <p>
        Re-thinking the
        <a href="http://underscorejs.org">JavaScript</a>
        <a href="http://lodash.com">utility</a>
        <a href="https://github.com/caolan/async">belt</a>,
        Highland manages synchronous and asynchronous code easily, using nothing more than
        standard JavaScript and Node-like Streams.
        You may be familiar with Promises, EventEmitters and callbacks, but moving
        between them is far from seamless. Thankfully, there exists a deeper abstraction
        which can free our code. By updating the tools we use on Arrays, and applying them
        to values distributed in time instead of space, we can discard plumbing and
        focus on the important things. With Highland, you can switch between
        synchronous and asynchronous data sources at will, without having to
        re-write your code. Time to dive in!
      </p>
      <p>
        Made by <a href="http://twitter.com/caolan">@caolan</a>, with help and patience from friends - <a href="http://gittip.com/caolan">Leave a tip</a> or <a href="https://github.com/caolan/highland">fork this</a> :)
      </p>

      <h2 id="examples">Examples</h2>
      <p>Converting to/from Highland Streams</p>
      <pre><code class="javascript">_([1,2,3,4]).toArray(function (xs) {
    // xs is [1,2,3,4]
});</code></pre>
      <p>Mapping over a Stream</p>
      <pre><code class="javascript">var doubled = _([1,2,3,4]).map(function (x) {
    return x * 2;
});</code></pre>
      <p>Reading files in parallel (4 at once)</p>
      <pre><code class="javascript">var data = _(filenames).map(readFile).parallel(4);</code></pre>
      <p>Handling errors</p>
      <pre><code class="javascript">data.errors(function (err, rethrow) {
    // handle or rethrow error
});</code></pre>
      <p>Piping to a Node Stream</p>
      <pre><code class="javascript">data.pipe(output);</code></pre>
      <p>Piping in data from Node Streams</p>
      <pre><code class="javascript">var output = fs.createWriteStream('output');
var docs = db.createReadStream();

// wrap a node stream and pipe to file
_(docs).filter(isBlogpost).pipe(output);

// or, pipe in a node stream directly:
docs.pipe(_().filter(isBlogpost)).pipe(output);</code></pre>
      <p>Handling events</p>
      <pre><code class="javascript">var clicks = _('click', btn).map(1);
var counter = clicks.scan(0, _.add);

counter.each(function (n) {
    $('#count').text(n);
});</code></pre>

      <h3 id="arrays">Arrays</h3>
      <p>To work with data in Arrays, just wrap it in <code>_()</code>. The Highland methods are then available on it:</p>
<pre><code class="javascript">var shouty = _(['foo', 'bar', 'baz']).map(toUpperCase);</code></pre>
      <p>These methods return Stream objects, not Arrays, so you can chain together method calls:</p>
      <pre><code class="javascript">_(['foo', 'bar', 'baz']).map(toUpperCase).map(function (x) {
    return {name: x};
});</code></pre>
      <p>When using the Highland APIs there is little reason to turn this back into an Array, but if you're calling an outside library you may need to convert it back:</p>
      <pre><code class="javascript">_(['foo', 'bar', 'baz']).map(toUpperCase).toArray(function (xs) {
    // xs will now be ['FOO', 'BAR', 'BAZ]
});</code></pre>
      <p>Passing a function to the <code>toArray</code> call may seem a little unfamiliar, but this enables an important trick in Highland. Now, without changing any of your existing code, you could swap out <code class="javascript">['foo', 'bar', 'baz']</code> for an asynchronous data source, and it would just work!</p>
      <p>You can also pass Arrays into the top-level functions instead of using methods on the Stream object:</p>
      <pre><code class="javascript">_.map(doubled, [1, 2, 3, 4])  // => 2 4 6 8</code></pre>
      <p>Note, this still returns a Stream.</p>

      <h3 id="async">Async</h3>
      <p>Now, let's see how we might swap out an Array source for an asynchronous one. By passing a function to the Stream constructor we can manually push values onto the Stream:</p>
      <pre><code class="javascript">function getData(filename) {
    // create a new Stream
    return _(function (push, next) {
        // do something async when we read from the Stream
        fs.readFile(filename, function (err, data) {
            push(err, data);
            push(null, _.nil);
        });
    });
};</code></pre>
      <p>First, we return a new Stream which when read from will read a file (this is called lazy evaluation). When <code>fs.readFile</code> calls it's callback, we push the error and data values onto the Stream. Finally, we push <code>_.nil</code> onto the Stream. This is the "end of stream" marker and will tell any consumers of this stream to stop reading.</p>
      <p>Since wrapping a callback is a fairly common thing to do, there is a convenience function:</p>
      <pre><code class="javascript">var getData = _.wrapCallback(fs.readFile);</code></pre>
      <p>Now we have a new asynchronous source, we can run the exact same code from the Array examples on it:</p>
      <pre><code class="javascript">getData('myfile').map(toUpperCase).map(function (x) {
    return {name: x};
});</code></pre>
      <p>With Highland, we really can have one language to work with both synchronous and asynchronous data, whether it's from a Node Stream, an EventEmitter, a callback or an Array. You can even wrap ES6 or jQuery promises:</p>
      <pre><code class="javascript">var foo = _($.getJSON('/api/foo'));</code></pre>

      <h3 id="laziness">Laziness</h3>
      <p>When you call <code>map</code> in Highland, it doesn't go off and immediately map over all your data. Rather it defines your intention, and the hard work occurs as you pull data from the Stream. This is 'lazy evaluation' and it's what enables Highland to manage back-pressure and also the sequencing of asynchronous actions, such as reading from a file.</p>
      <pre><code class="javascript">var calls = 0;

var nums = _(['1', '2', '3']).map(function (x) {
    calls++;
    return Number(x);
});

// calls === 0</code></pre>
      <p>To get the map iterator to be called, we must pull some data from the Stream. This is called a <strong><em>thunk</em></strong>, and some Highland methods will cause them (eg, <code>each</code>, <code>toArray</code>, <code>pipe</code>, <code>resume</code>).</p>
      <pre><code class="javascript">nums.each(function (n) { console.log(n); });

// calls === 3</code></pre>
      <p>Equally, when we tell Highland to map a Stream of filenames to the readFile function, it doesn't actually go and read all the files at once, it let's us decide on how we want to read them:</p>
      <pre><code class="javascript">filenames.map(readFile).series();
filenames.map(readFile).parallel(10)</code></pre>

      <h3 id="backpressure">Back-pressure</h3>
      <p>Since Highland is designed to play nicely with Node Streams, it also support back-pressure. This means that a fast source will not overwhelm a slow consumer.</p>
      <pre><code class="javascript">fastSource.map(slowThing)</code></pre>
      <p>In the above example, <code>fastSource</code> will be paused while <code>slowThing</code> does it's processing.</p>
      <p>Some streams (such as those based on events) cannot be paused. In these cases data is buffered util the consumer is ready to handle it. If you expect a non-pausable source to be consumed by a slow consumer, then you should use methods such as <a href="#throttle">throttle</a> or <a href="#latest">latest</a> to selectively drop data and regulate the flow.</p>
      <p>Occasionally, you'll need to split Streams in your program. At this point, Highland will force you to choose between sharing back-pressure with the new consumer, or letting the existing consumer regulate backpressure and have the new consumer simply observe values as they arrive. Attempting to add two consumers to a Stream without calling <a href="#fork">fork</a> or <a href="#observe">observe</a> will throw an error.</p>
      <pre><code class="javascript">// shared back-pressure
source.map(output1);
source.fork().map(output2);

// let the first handle backpressure and the second simply observe
source.map(output);
source.observe().map(_.log);</code></pre>

      <h3 id="currying">Currying</h3>
      <p>As well as calling functions as methods on the Stream object, Highland also exports them at the top-level.</p>
      <pre><code class="javascript">mystream.map(doubled)
// is equivalent to
_.map(doubled, mystream)</code></pre>
      <p>By convention, all top-level functions are 'curryable', meaning you can partially apply their arguments. In the above example, this could be called as:</p>
      <pre><code class="javascript">_.map(doubled)(mystream);</code></pre>
      <p>In real-world use, this means you can define the behaviour you'd like before knowing what Stream you'd like to perform it on:</p>
      <pre><code class="javascript">// partially apply the filter() function to create a new function
var getBlogposts = _.filter(function (doc) {
    return doc.type === 'blogpost';
});

// now we can use the new function by completing it's arguments
getBlogposts(data); // => new Stream of blogposts</code></pre>
      <p>You can curry your own functions too:</p>
      <pre><code class="javascript">var myCurryableFn = _.curry(fn);</code></pre>

      <h3 id="events">Events</h3>
      <p>Streams can used to handle events as well as data, control-flow and error propagation. This is often a convenient way to filter and combine events into groups, a common goal on dynamically updated sites.</p>
      <pre><code class="javascript">var inbox = _('message', client).where({recipient: 'me'});</code></pre>
      <p>If you expect to receive a lot of events, and perform an async process on each of them, then you should sample the events instead of buffering all of them.</p>
      <pre><code class="javascript">// get a frequent event source
var text = _('keyup', $('#searchbox'));

// Regulate event stream:
// - wait until no keyup events for 1s
// - when read from, only return the latest value
var searches = text.debounce(1000).latest();

// map the search events to an AJAX request
var results = searches.map(searchRequest);

// for each response, display it
results.each(function (result) {
    // display result
});</code></pre>

      
        <h2 id="Streams">Streams</h2>

        <div class="doc-items">
        
          <div id=_(source) class="doc-item">
            <div class="doc-heading">
              <ul class="links">
                <li><a href="https://github.com/caolan/highland/blob/master/highland.js#L33"><i class="fi-pencil"></i> Source</a></li>
                <li><a href="#_(source)"><i class="fi-link"></i> Link</a></li>
              </ul>
              <pre>_(source)</pre>
            </div>

            <p>The Stream constructor, accepts an array of values or a generator function
as an optional argument. This is typically the entry point to the Highland
APIs, providing a convenient way of chaining calls together.</p>

<p><strong>Arrays -</strong> Streams created from Arrays will emit each value of the Array
and then emit a <a href="#nil">nil</a> value to signal the end of the Stream.</p>

<p><strong>Generators -</strong> These are functions which provide values for the Stream.
They are lazy and can be infinite, they can also be asynchronous (for
example, making a HTTP request). You emit values on the Stream by calling
<code>push(err, val)</code>, much like a standard Node.js callback. You call <code>next()</code>
to signal you've finished processing the current data. If the Stream is
still being consumed the generator function will then be called again.</p>

<p>You can also redirect a generator Stream by passing a new source Stream
to read from to next. For example: <code>next(other_stream)</code> - then any subsequent
calls will be made to the new source.</p>

<p><strong>Node Readable Stream -</strong> Pass in a Node Readable Stream object to wrap
it with the Highland API. Reading from the resulting Highland Stream will
begin piping the data from the Node Stream to the Highland Stream.</p>

<p><strong>EventEmitter / jQuery Elements -</strong> Pass in both an event name and an
event emitter as the two arguments to the constructor and the first
argument emitted to the event handler will be written to the new Stream.</p>

<p><strong>Promise -</strong> Accepts an ES6 / jQuery style promise and returns a
Highland Stream which will emit a single value (or an error).</p>

            
            <div class="doc-params-heading">Parameters</div>
            <ul>
              
                <li>
                  <code>source</code>
                   - <em>Array | Function | Readable Stream | Promise</em>
                   - (optional) source to take values from from
                </li>
              
            </ul>
            

            
            <pre><code class="javascript">// from an Array
_([1, 2, 3, 4]);

// using a generator function
_(function (push, next) {
    push(null, 1);
    push(err);
    next();
});

// a stream with no source, can pipe node streams through it etc.
var through = _();

// wrapping a Node Readable Stream so you can easily manipulate it
_(readable).filter(hasSomething).pipe(writeable);

// creating a stream from events
_(&#x27;click&#x27;, btn).each(handleEvent);

// from a Promise object
var foo = _($.getJSON(&#x27;/api/foo&#x27;));</code></pre>
            
          </div>
        
          <div id=nil class="doc-item">
            <div class="doc-heading">
              <ul class="links">
                <li><a href="https://github.com/caolan/highland/blob/master/highland.js#L103"><i class="fi-pencil"></i> Source</a></li>
                <li><a href="#nil"><i class="fi-link"></i> Link</a></li>
              </ul>
              <pre>_.nil</pre>
            </div>

            <p>The end of stream marker. This is sent along the data channel of a Stream
to tell consumers that the Stream has ended. See the following map code for
an example of detecting the end of a Stream:</p>

            

            
            <pre><code class="javascript">var map = function (iter, source) {
    return source.consume(function (err, val, push, next) {
        if (err) {
            push(err);
            next();
        }
        else if (val === _.nil) {
            push(null, val);
        }
        else {
            push(null, iter(val));
            next();
        }
    });
};</code></pre>
            
          </div>
        
          <div id=pause class="doc-item">
            <div class="doc-heading">
              <ul class="links">
                <li><a href="https://github.com/caolan/highland/blob/master/highland.js#L475"><i class="fi-pencil"></i> Source</a></li>
                <li><a href="#pause"><i class="fi-link"></i> Link</a></li>
              </ul>
              <pre>Stream.pause()</pre>
            </div>

            <p>Pauses the stream. All Highland Streams start in the paused state.</p>

            

            
            <pre><code class="javascript">var xs = _(generator);
xs.pause();</code></pre>
            
          </div>
        
          <div id=resume class="doc-item">
            <div class="doc-heading">
              <ul class="links">
                <li><a href="https://github.com/caolan/highland/blob/master/highland.js#L562"><i class="fi-pencil"></i> Source</a></li>
                <li><a href="#resume"><i class="fi-link"></i> Link</a></li>
              </ul>
              <pre>Stream.resume()</pre>
            </div>

            <p>Resumes a paused Stream. This will either read from the Stream's incoming
buffer or request more data from an upstream source.</p>

            

            
            <pre><code class="javascript">var xs = _(generator);
xs.resume();</code></pre>
            
          </div>
        
          <div id=end class="doc-item">
            <div class="doc-heading">
              <ul class="links">
                <li><a href="https://github.com/caolan/highland/blob/master/highland.js#L613"><i class="fi-pencil"></i> Source</a></li>
                <li><a href="#end"><i class="fi-link"></i> Link</a></li>
              </ul>
              <pre>Stream.end()</pre>
            </div>

            <p>Ends a Stream. This is the same as sending a <a href="#nil">nil</a> value as data.
You shouldn't need to call this directly, rather it will be called by
any <a href="http://nodejs.org/api/stream.html#stream_class_stream_readable">Node Readable Streams</a>
you pipe in.</p>

            

            
            <pre><code class="javascript">mystream.end();</code></pre>
            
          </div>
        
          <div id=pipe class="doc-item">
            <div class="doc-heading">
              <ul class="links">
                <li><a href="https://github.com/caolan/highland/blob/master/highland.js#L631"><i class="fi-pencil"></i> Source</a></li>
                <li><a href="#pipe"><i class="fi-link"></i> Link</a></li>
              </ul>
              <pre>Stream.pipe(dest)</pre>
            </div>

            <p>Pipes a Highland Stream to a <a href="http://nodejs.org/api/stream.html#stream_class_stream_writable">Node Writable Stream</a>
(Highland Streams are also Node Writable Streams). This will pull all the
data from the source Highland Stream and write it to the destination,
automatically managing flow so that the destination is not overwhelmed
by a fast source.</p>

<p>This function returns the destination so you can chain together pipe calls.</p>

            
            <div class="doc-params-heading">Parameters</div>
            <ul>
              
                <li>
                  <code>dest</code>
                   - <em>Writable Stream</em>
                   - the destination to write all data to
                </li>
              
            </ul>
            

            
            <pre><code class="javascript">var source = _(generator);
var dest = fs.createWriteStream(&#x27;myfile.txt&#x27;)
source.pipe(dest);

// chained call
source.pipe(through).pipe(dest);</code></pre>
            
          </div>
        
          <div id=consume class="doc-item">
            <div class="doc-heading">
              <ul class="links">
                <li><a href="https://github.com/caolan/highland/blob/master/highland.js#L754"><i class="fi-pencil"></i> Source</a></li>
                <li><a href="#consume"><i class="fi-link"></i> Link</a></li>
              </ul>
              <pre>Stream.consume(f)</pre>
            </div>

            <p>Consumes values from a Stream (once resumed) and returns a new Stream for
you to optionally push values onto using the provided push / next functions.</p>

<p>This function forms the basis of many higher-level Stream operations.
It will not cause a paused stream to immediately resume, but behaves more
like a 'through' stream, handling values as they are read.</p>

            
            <div class="doc-params-heading">Parameters</div>
            <ul>
              
                <li>
                  <code>f</code>
                   - <em>Function</em>
                   - the function to handle errors and values
                </li>
              
            </ul>
            

            
            <pre><code class="javascript">var filter = function (f, source) {
    return source.consume(function (err, x, push, next) {
        if (err) {
            // pass errors along the stream and consume next value
            push(err);
            next();
        }
        else if (x === _.nil) {
            // pass nil (end event) along the stream
            push(null, x);
        }
        else {
            // pass on the value only if the value passes the predicate
            if (f(x)) {
                push(null, x);
            }
            next();
        }
    });
};</code></pre>
            
          </div>
        
          <div id=pull class="doc-item">
            <div class="doc-heading">
              <ul class="links">
                <li><a href="https://github.com/caolan/highland/blob/master/highland.js#L850"><i class="fi-pencil"></i> Source</a></li>
                <li><a href="#pull"><i class="fi-link"></i> Link</a></li>
              </ul>
              <pre>Stream.pull(f)</pre>
            </div>

            <p>Consumes a single item from the Stream. Unlike consume, this function will
not provide a new stream for you to push values onto, and it will unsubscribe
as soon as it has a single error, value or nil from the source.</p>

<p>You probably won't need to use this directly, but it is used internally by
some functions in the Highland library.</p>

            
            <div class="doc-params-heading">Parameters</div>
            <ul>
              
                <li>
                  <code>f</code>
                   - <em>Function</em>
                   - the function to handle data
                </li>
              
            </ul>
            

            
            <pre><code class="javascript">xs.pull(function (err, x) {
    // do something
});</code></pre>
            
          </div>
        
          <div id=write class="doc-item">
            <div class="doc-heading">
              <ul class="links">
                <li><a href="https://github.com/caolan/highland/blob/master/highland.js#L877"><i class="fi-pencil"></i> Source</a></li>
                <li><a href="#write"><i class="fi-link"></i> Link</a></li>
              </ul>
              <pre>Stream.write(x)</pre>
            </div>

            <p>Writes a value to the Stream. If the Stream is paused it will go into the
Stream's incoming buffer, otherwise it will be immediately processed and
sent to the Stream's consumers (if any). Returns false if the Stream is
paused, true otherwise. This lets Node's pipe method handle back-pressure.</p>

<p>You shouldn't need to call this yourself, but it may be called by Node
functions which treat Highland Streams as a <a href="http://nodejs.org/api/stream.html#stream_class_stream_writable">Node Writable Stream</a>.</p>

            
            <div class="doc-params-heading">Parameters</div>
            <ul>
              
                <li>
                  <code>x</code>
                  
                   - the value to write to the Stream
                </li>
              
            </ul>
            

            
            <pre><code class="javascript">var xs = _();
xs.write(1);
xs.write(2);
xs.end();

xs.toArray(function (ys) {
    // ys will be [1, 2]
});</code></pre>
            
          </div>
        
          <div id=fork class="doc-item">
            <div class="doc-heading">
              <ul class="links">
                <li><a href="https://github.com/caolan/highland/blob/master/highland.js#L917"><i class="fi-pencil"></i> Source</a></li>
                <li><a href="#fork"><i class="fi-link"></i> Link</a></li>
              </ul>
              <pre>Stream.fork()</pre>
            </div>

            <p>Forks a stream, allowing you to add additional consumers with shared
back-pressure. A stream forked to multiple consumers will only pull values
from it's source as fast as the slowest consumer can handle them.</p>

            

            
            <pre><code class="javascript">var xs = _([1, 2, 3, 4]);
var ys = xs.fork();
var zs = xs.fork();

// no values will be pulled from xs until zs also resume
ys.resume();

// now both ys and zs will get values from xs
zs.resume();</code></pre>
            
          </div>
        
          <div id=observe class="doc-item">
            <div class="doc-heading">
              <ul class="links">
                <li><a href="https://github.com/caolan/highland/blob/master/highland.js#L947"><i class="fi-pencil"></i> Source</a></li>
                <li><a href="#observe"><i class="fi-link"></i> Link</a></li>
              </ul>
              <pre>Stream.observe()</pre>
            </div>

            <p>Observes a stream, allowing you to handle values as they are emitted, without
adding back-pressure or causing data to be pulled from the source. This can
be useful when you are performing two related queries on a stream where one
would block the other. Just be aware that a slow observer could fill up it's
buffer and cause memory issues. Where possible, you should use <a href="#fork">fork</a>.</p>

            

            
            <pre><code class="javascript">var xs = _([1, 2, 3, 4]);
var ys = xs.fork();
var zs = xs.observe();

// now both zs and ys will recieve data as fast as ys can handle it
ys.resume();</code></pre>
            
          </div>
        
          <div id=errors class="doc-item">
            <div class="doc-heading">
              <ul class="links">
                <li><a href="https://github.com/caolan/highland/blob/master/highland.js#L975"><i class="fi-pencil"></i> Source</a></li>
                <li><a href="#errors"><i class="fi-link"></i> Link</a></li>
              </ul>
              <pre>Stream.errors(f)</pre>
            </div>

            <p>Extracts errors from a Stream and applies them to an error handler
function. Returns a new Stream with the errors removed (unless the error
handler chooses to rethrow them using <code>push</code>). Errors can also be
transformed and put back onto the Stream as values.</p>

            
            <div class="doc-params-heading">Parameters</div>
            <ul>
              
                <li>
                  <code>f</code>
                   - <em>Function</em>
                   - the function to pass all errors to
                </li>
              
            </ul>
            

            
            <pre><code class="javascript">getDocument.errors(function (err, push) {
    if (err.statusCode === 404) {
        // not found, return empty doc
        push(null, {});
    }
    else {
        // otherwise, re-throw the error
        push(err);
    }
});</code></pre>
            
          </div>
        
          <div id=stopOnError class="doc-item">
            <div class="doc-heading">
              <ul class="links">
                <li><a href="https://github.com/caolan/highland/blob/master/highland.js#L1016"><i class="fi-pencil"></i> Source</a></li>
                <li><a href="#stopOnError"><i class="fi-link"></i> Link</a></li>
              </ul>
              <pre>Stream.stopOnError(f)</pre>
            </div>

            <p>Like the <a href="#errors">errors</a> method, but emits a Stream end marker after
an Error is encountered.</p>

            
            <div class="doc-params-heading">Parameters</div>
            <ul>
              
                <li>
                  <code>f</code>
                   - <em>Function</em>
                   - the function to handle an error
                </li>
              
            </ul>
            

            
            <pre><code class="javascript">brokenStream.stopOnError(function (err) {
    console.error(&#x27;Something broke: &#x27; + err);
});</code></pre>
            
          </div>
        
          <div id=each class="doc-item">
            <div class="doc-heading">
              <ul class="links">
                <li><a href="https://github.com/caolan/highland/blob/master/highland.js#L1048"><i class="fi-pencil"></i> Source</a></li>
                <li><a href="#each"><i class="fi-link"></i> Link</a></li>
              </ul>
              <pre>Stream.each(f)</pre>
            </div>

            <p>Iterates over every value from the Stream, calling the iterator function
on each of them. This function causes a <strong>thunk</strong>.</p>

<p>If an error from the Stream reaches the <code>each</code> call, it will emit an
error event (which will cause it to throw if unhandled).</p>

            
            <div class="doc-params-heading">Parameters</div>
            <ul>
              
                <li>
                  <code>f</code>
                   - <em>Function</em>
                   - the iterator function
                </li>
              
            </ul>
            

            
            <pre><code class="javascript">_([1, 2, 3, 4]).each(function (x) {
    // will be called 4 times with x being 1, 2, 3 and 4
});</code></pre>
            
          </div>
        
          <div id=apply class="doc-item">
            <div class="doc-heading">
              <ul class="links">
                <li><a href="https://github.com/caolan/highland/blob/master/highland.js#L1080"><i class="fi-pencil"></i> Source</a></li>
                <li><a href="#apply"><i class="fi-link"></i> Link</a></li>
              </ul>
              <pre>Stream.apply(f)</pre>
            </div>

            <p>Applies results from a Stream as arguments to a function</p>

            
            <div class="doc-params-heading">Parameters</div>
            <ul>
              
                <li>
                  <code>f</code>
                   - <em>Function</em>
                   - the function to apply arguments to
                </li>
              
            </ul>
            

            
            <pre><code class="javascript">_([1, 2, 3]).apply(function (a, b, c) {
    // a === 1
    // b === 2
    // c === 3
});</code></pre>
            
          </div>
        
          <div id=toArray class="doc-item">
            <div class="doc-heading">
              <ul class="links">
                <li><a href="https://github.com/caolan/highland/blob/master/highland.js#L1103"><i class="fi-pencil"></i> Source</a></li>
                <li><a href="#toArray"><i class="fi-link"></i> Link</a></li>
              </ul>
              <pre>Stream.toArray(f)</pre>
            </div>

            <p>Collects all values from a Stream into an Array and calls a function with
once with the result. This function causes a <strong>thunk</strong>.</p>

<p>If an error from the Stream reaches the <code>toArray</code> call, it will emit an
error event (which will cause it to throw if unhandled).</p>

            
            <div class="doc-params-heading">Parameters</div>
            <ul>
              
                <li>
                  <code>f</code>
                   - <em>Function</em>
                   - the callback to provide the completed Array to
                </li>
              
            </ul>
            

            
            <pre><code class="javascript">_([1, 2, 3, 4]).each(function (x) {
    // will be called 4 times with x being 1, 2, 3 and 4
});</code></pre>
            
          </div>
        
          <div id=map class="doc-item">
            <div class="doc-heading">
              <ul class="links">
                <li><a href="https://github.com/caolan/highland/blob/master/highland.js#L1139"><i class="fi-pencil"></i> Source</a></li>
                <li><a href="#map"><i class="fi-link"></i> Link</a></li>
              </ul>
              <pre>Stream.map(f)</pre>
            </div>

            <p>Creates a new Stream of transformed values by applying a function to each
value from the source. The transformation function can be replaced with
a non-function value for convenience, and it will emit that value
for every data event on the source Stream.</p>

            
            <div class="doc-params-heading">Parameters</div>
            <ul>
              
                <li>
                  <code>f</code>
                  
                   - the transformation function or value to map to
                </li>
              
            </ul>
            

            
            <pre><code class="javascript">var doubled = _([1, 2, 3, 4]).map(function (x) {
    return x * 2;
});

_([1, 2, 3]).map(&#x27;hi&#x27;)  // =&gt; &#x27;hi&#x27;, &#x27;hi&#x27;, &#x27;hi&#x27;</code></pre>
            
          </div>
        
          <div id=flatMap class="doc-item">
            <div class="doc-heading">
              <ul class="links">
                <li><a href="https://github.com/caolan/highland/blob/master/highland.js#L1181"><i class="fi-pencil"></i> Source</a></li>
                <li><a href="#flatMap"><i class="fi-link"></i> Link</a></li>
              </ul>
              <pre>Stream.flatMap(f)</pre>
            </div>

            <p>Creates a new Stream of values by applying each item in a Stream to an
iterator function which may return a Stream. Each item on these result
Streams are then emitted on a single output Stream.</p>

<p>The same as calling <code>stream.map(f).flatten()</code>.</p>

            
            <div class="doc-params-heading">Parameters</div>
            <ul>
              
                <li>
                  <code>f</code>
                   - <em>Function</em>
                   - the iterator function
                </li>
              
            </ul>
            

            
            <pre><code class="javascript">filenames.flatMap(readFile)</code></pre>
            
          </div>
        
          <div id=filter class="doc-item">
            <div class="doc-heading">
              <ul class="links">
                <li><a href="https://github.com/caolan/highland/blob/master/highland.js#L1202"><i class="fi-pencil"></i> Source</a></li>
                <li><a href="#filter"><i class="fi-link"></i> Link</a></li>
              </ul>
              <pre>Stream.filter(f)</pre>
            </div>

            <p>Creates a new Stream including only the values which pass a truth test.</p>

            
            <div class="doc-params-heading">Parameters</div>
            <ul>
              
                <li>
                  <code>f</code>
                  
                   - the truth test function
                </li>
              
            </ul>
            

            
            <pre><code class="javascript">var evens = _([1, 2, 3, 4]).filter(function (x) {
    return x % 2 === 0;
});</code></pre>
            
          </div>
        
          <div id=flatFilter class="doc-item">
            <div class="doc-heading">
              <ul class="links">
                <li><a href="https://github.com/caolan/highland/blob/master/highland.js#L1235"><i class="fi-pencil"></i> Source</a></li>
                <li><a href="#flatFilter"><i class="fi-link"></i> Link</a></li>
              </ul>
              <pre>Stream.flatFilter(f)</pre>
            </div>

            <p>Filters using a predicate which returns a Stream. If you need to check
against an asynchronous data source when filtering a Stream, this can
be convenient. The Stream returned from the filter function should have
a Boolean as it's first value (all other values on the Stream will be
disregarded).</p>

            
            <div class="doc-params-heading">Parameters</div>
            <ul>
              
                <li>
                  <code>f</code>
                   - <em>Function</em>
                   - the truth test function which returns a Stream
                </li>
              
            </ul>
            

            
            <pre><code class="javascript">var checkExists = _.wrapCallback(fs.exists);
filenames.flatFilter(checkExists)</code></pre>
            
          </div>
        
          <div id=find class="doc-item">
<<<<<<< HEAD
            <div class="doc-heading">
              <ul class="links">
                <li><a href="https://github.com/caolan/highland/blob/master/highland.js#L1615"><i class="fi-pencil"></i> Source</a></li>
                <li><a href="#find"><i class="fi-link"></i> Link</a></li>
              </ul>
              <pre>Stream.find(f)</pre>
            </div>

            <p>A convenient form of filter, which returns the first object from a
Stream that passes the provided truth test</p>

            
            <div class="doc-params-heading">Parameters</div>
            <ul>
              
                <li>
                  <code>f</code>
                   - <em>Function</em>
                   - the truth test function which returns a Stream
                </li>
              
            </ul>
            

            
            <pre><code class="javascript">var docs = [
    {type: &#x27;blogpost&#x27;, title: &#x27;foo&#x27;},
    {type: &#x27;blogpost&#x27;, title: &#x27;bar&#x27;},
    {type: &#x27;comment&#x27;, title: &#x27;foo&#x27;}
];

var f = function (x) {
    return x.type == &#x27;blogpost&#x27;;
};

_(docs).find(f);
// =&gt; [{type: &#x27;blogpost&#x27;, title: &#x27;foo&#x27;}]

// example with partial application
var firstBlogpost = _.find(f);

firstBlogpost(docs)
// =&gt; [{type: &#x27;blogpost&#x27;, title: &#x27;foo&#x27;}]</code></pre>
            
          </div>
        
          <div id=compact class="doc-item">
            <div class="doc-heading">
              <ul class="links">
                <li><a href="https://github.com/caolan/highland/blob/master/highland.js#L1665"><i class="fi-pencil"></i> Source</a></li>
                <li><a href="#compact"><i class="fi-link"></i> Link</a></li>
              </ul>
              <pre>Stream.compact()</pre>
            </div>

            <p>Filters a Stream to drop all non-truthy values.</p>

            

            
            <pre><code class="javascript">var compacted = _([0, 1, false, 3, null, undefined, 6]).compact();
// =&gt; [1, 3, 6]</code></pre>
            
          </div>
        
          <div id=where class="doc-item">
            <div class="doc-heading">
              <ul class="links">
                <li><a href="https://github.com/caolan/highland/blob/master/highland.js#L1684"><i class="fi-pencil"></i> Source</a></li>
=======
            <div class="doc-heading">
              <ul class="links">
                <li><a href="https://github.com/caolan/highland/blob/master/highland.js#L1267"><i class="fi-pencil"></i> Source</a></li>
                <li><a href="#find"><i class="fi-link"></i> Link</a></li>
              </ul>
              <pre>Stream.find(f)</pre>
            </div>

            <p>A convenient form of filter, which returns the first object from a
Stream that passes the provided truth test</p>

            
            <div class="doc-params-heading">Parameters</div>
            <ul>
              
                <li>
                  <code>f</code>
                   - <em>Function</em>
                   - the truth test function which returns a Stream
                </li>
              
            </ul>
            

            
            <pre><code class="javascript">var docs = [
    {type: &#x27;blogpost&#x27;, title: &#x27;foo&#x27;},
    {type: &#x27;blogpost&#x27;, title: &#x27;bar&#x27;},
    {type: &#x27;comment&#x27;, title: &#x27;foo&#x27;}
];

var f = function (x) {
    return x.type == &#x27;blogpost&#x27;;
};

_(docs).find(f);
// =&gt; [{type: &#x27;blogpost&#x27;, title: &#x27;foo&#x27;}]

// example with partial application
var firstBlogpost = _.find(f);

firstBlogpost(docs)
// =&gt; [{type: &#x27;blogpost&#x27;, title: &#x27;foo&#x27;}]</code></pre>
            
          </div>
        
          <div id=compact class="doc-item">
            <div class="doc-heading">
              <ul class="links">
                <li><a href="https://github.com/caolan/highland/blob/master/highland.js#L1317"><i class="fi-pencil"></i> Source</a></li>
                <li><a href="#compact"><i class="fi-link"></i> Link</a></li>
              </ul>
              <pre>Stream.compact()</pre>
            </div>

            <p>Filters a Stream to drop all non-truthy values.</p>

            

            
            <pre><code class="javascript">var compacted = _([0, 1, false, 3, null, undefined, 6]).compact();
// =&gt; [1, 3, 6]</code></pre>
            
          </div>
        
          <div id=where class="doc-item">
            <div class="doc-heading">
              <ul class="links">
                <li><a href="https://github.com/caolan/highland/blob/master/highland.js#L1336"><i class="fi-pencil"></i> Source</a></li>
>>>>>>> d3e2d5a7
                <li><a href="#where"><i class="fi-link"></i> Link</a></li>
              </ul>
              <pre>Stream.where(props)</pre>
            </div>

            <p>A convenient form of filter, which returns all objects from a Stream
match a set of property values.</p>

            
            <div class="doc-params-heading">Parameters</div>
            <ul>
              
                <li>
                  <code>props</code>
                   - <em>Object</em>
                   - the properties to match against
                </li>
              
            </ul>
            

            
            <pre><code class="javascript">var docs = [
    {type: &#x27;blogpost&#x27;, title: &#x27;foo&#x27;},
    {type: &#x27;blogpost&#x27;, title: &#x27;bar&#x27;},
    {type: &#x27;comment&#x27;, title: &#x27;foo&#x27;}
];

_(docs).where({title: &#x27;foo&#x27;})
// =&gt; {type: &#x27;blogpost&#x27;, title: &#x27;foo&#x27;}
// =&gt; {type: &#x27;comment&#x27;, title: &#x27;foo&#x27;}

// example with partial application
var getBlogposts = _.where({type: &#x27;blogpost&#x27;});

getBlogposts(docs)
// =&gt; {type: &#x27;blogpost&#x27;, title: &#x27;foo&#x27;}
// =&gt; {type: &#x27;blogpost&#x27;, title: &#x27;bar&#x27;}</code></pre>
            
          </div>
        
          <div id=zip class="doc-item">
            <div class="doc-heading">
              <ul class="links">
<<<<<<< HEAD
                <li><a href="https://github.com/caolan/highland/blob/master/highland.js#L1724"><i class="fi-pencil"></i> Source</a></li>
=======
                <li><a href="https://github.com/caolan/highland/blob/master/highland.js#L1376"><i class="fi-pencil"></i> Source</a></li>
>>>>>>> d3e2d5a7
                <li><a href="#zip"><i class="fi-link"></i> Link</a></li>
              </ul>
              <pre>Stream.zip(ys)</pre>
            </div>

            <p>Takes two Streams and returns a Stream of corresponding pairs.</p>

            
            <div class="doc-params-heading">Parameters</div>
            <ul>
              
                <li>
                  <code>ys</code>
                   - <em>Array | Stream</em>
                   - the other stream to combine values with
                </li>
              
            </ul>
            

            
            <pre><code class="javascript">_([&#x27;a&#x27;, &#x27;b&#x27;, &#x27;c&#x27;]).zip([1, 2, 3])  // =&gt; [&#x27;a&#x27;, 1], [&#x27;b&#x27;, 2], [&#x27;c&#x27;, 3]</code></pre>
            
          </div>
        
          <div id=take class="doc-item">
            <div class="doc-heading">
              <ul class="links">
<<<<<<< HEAD
                <li><a href="https://github.com/caolan/highland/blob/master/highland.js#L1769"><i class="fi-pencil"></i> Source</a></li>
=======
                <li><a href="https://github.com/caolan/highland/blob/master/highland.js#L1421"><i class="fi-pencil"></i> Source</a></li>
>>>>>>> d3e2d5a7
                <li><a href="#take"><i class="fi-link"></i> Link</a></li>
              </ul>
              <pre>Stream.take(n)</pre>
            </div>

            <p>Creates a new Stream with the first <code>n</code> values from the source.</p>

            
            <div class="doc-params-heading">Parameters</div>
            <ul>
              
                <li>
                  <code>n</code>
                   - <em>Number</em>
                   - integer representing number of values to read from source
                </li>
              
            </ul>
            

            
            <pre><code class="javascript">_([1, 2, 3, 4]).take(2) // =&gt; 1, 2</code></pre>
            
          </div>
        
          <div id=sequence class="doc-item">
            <div class="doc-heading">
              <ul class="links">
<<<<<<< HEAD
                <li><a href="https://github.com/caolan/highland/blob/master/highland.js#L1813"><i class="fi-pencil"></i> Source</a></li>
=======
                <li><a href="https://github.com/caolan/highland/blob/master/highland.js#L1465"><i class="fi-pencil"></i> Source</a></li>
>>>>>>> d3e2d5a7
                <li><a href="#sequence"><i class="fi-link"></i> Link</a></li>
              </ul>
              <pre>Stream.sequence()</pre>
            </div>

            <p>Reads values from a Stream of Streams, emitting them on a Single output
Stream. This can be thought of as a flatten, just one level deep. Often
used for resolving asynchronous actions such as a HTTP request or reading
a file.</p>

            

            
            <pre><code class="javascript">var nums = _([
    _([1, 2, 3]),
    _([4, 5, 6])
]);

nums.sequence()  // =&gt; 1, 2, 3, 4, 5, 6

// using sequence to read from files in series
filenames.map(readFile).sequence()</code></pre>
            
          </div>
        
          <div id=series class="doc-item">
            <div class="doc-heading">
              <ul class="links">
<<<<<<< HEAD
                <li><a href="https://github.com/caolan/highland/blob/master/highland.js#L1892"><i class="fi-pencil"></i> Source</a></li>
=======
                <li><a href="https://github.com/caolan/highland/blob/master/highland.js#L1544"><i class="fi-pencil"></i> Source</a></li>
>>>>>>> d3e2d5a7
                <li><a href="#series"><i class="fi-link"></i> Link</a></li>
              </ul>
              <pre>Stream.series()</pre>
            </div>

            <p>An alias for the <a href="#sequence">sequence</a> method.</p>

            

            
            <pre><code class="javascript">filenames.map(readFile).series()</code></pre>
            
          </div>
        
          <div id=flatten class="doc-item">
            <div class="doc-heading">
              <ul class="links">
<<<<<<< HEAD
                <li><a href="https://github.com/caolan/highland/blob/master/highland.js#L1906"><i class="fi-pencil"></i> Source</a></li>
=======
                <li><a href="https://github.com/caolan/highland/blob/master/highland.js#L1558"><i class="fi-pencil"></i> Source</a></li>
>>>>>>> d3e2d5a7
                <li><a href="#flatten"><i class="fi-link"></i> Link</a></li>
              </ul>
              <pre>Stream.flatten()</pre>
            </div>

            <p>Recursively reads values from a Stream which may contain nested Streams
or Arrays. As values or errors are encountered, they are emitted on a
single output Stream.</p>

            

            
            <pre><code class="javascript">_([1, [2, 3], [[4]]]).flatten();  // =&gt; 1, 2, 3, 4

var nums = _(
    _([1, 2, 3]),
    _([4, _([5, 6]) ])
);

nums.flatten();  // =&gt; 1, 2, 3, 4, 5, 6</code></pre>
            
          </div>
        
          <div id=parallel class="doc-item">
            <div class="doc-heading">
              <ul class="links">
<<<<<<< HEAD
                <li><a href="https://github.com/caolan/highland/blob/master/highland.js#L1961"><i class="fi-pencil"></i> Source</a></li>
=======
                <li><a href="https://github.com/caolan/highland/blob/master/highland.js#L1613"><i class="fi-pencil"></i> Source</a></li>
>>>>>>> d3e2d5a7
                <li><a href="#parallel"><i class="fi-link"></i> Link</a></li>
              </ul>
              <pre>Stream.parallel(n)</pre>
            </div>

            <p>Takes a Stream of Streams and reads from them in parallel, buffering
the results until they can be returned to the consumer in their original
order.</p>

            
            <div class="doc-params-heading">Parameters</div>
            <ul>
              
                <li>
                  <code>n</code>
                   - <em>Number</em>
                   - the maximum number of concurrent reads/buffers
                </li>
              
            </ul>
            

            
            <pre><code class="javascript">var readFile = _.wrapCallback(fs.readFile);
var filenames = _([&#x27;foo.txt&#x27;, &#x27;bar.txt&#x27;, &#x27;baz.txt&#x27;]);

// read from up to 10 files at once
filenames.map(readFile).parallel(10);</code></pre>
            
          </div>
        
          <div id=otherwise class="doc-item">
            <div class="doc-heading">
              <ul class="links">
<<<<<<< HEAD
                <li><a href="https://github.com/caolan/highland/blob/master/highland.js#L2048"><i class="fi-pencil"></i> Source</a></li>
=======
                <li><a href="https://github.com/caolan/highland/blob/master/highland.js#L1700"><i class="fi-pencil"></i> Source</a></li>
>>>>>>> d3e2d5a7
                <li><a href="#otherwise"><i class="fi-link"></i> Link</a></li>
              </ul>
              <pre>Stream.otherwise(ys)</pre>
            </div>

            <p>Switches source to an alternate Stream if the current Stream is empty.</p>

            
            <div class="doc-params-heading">Parameters</div>
            <ul>
              
                <li>
                  <code>ys</code>
                   - <em>Stream</em>
                   - alternate stream to use if this stream is empty
                </li>
              
            </ul>
            

            
            <pre><code class="javascript">_([1,2,3]).otherwise([&#x27;foo&#x27;])  // =&gt; 1, 2, 3
_([]).otherwise([&#x27;foo&#x27;])       // =&gt; &#x27;foo&#x27;

_.otherwise(_([&#x27;foo&#x27;]), _([1,2,3]))    // =&gt; 1, 2, 3
_.otherwise(_([&#x27;foo&#x27;]), _([]))         // =&gt; &#x27;foo&#x27;</code></pre>
            
          </div>
        
          <div id=append class="doc-item">
            <div class="doc-heading">
              <ul class="links">
<<<<<<< HEAD
                <li><a href="https://github.com/caolan/highland/blob/master/highland.js#L2085"><i class="fi-pencil"></i> Source</a></li>
=======
                <li><a href="https://github.com/caolan/highland/blob/master/highland.js#L1737"><i class="fi-pencil"></i> Source</a></li>
>>>>>>> d3e2d5a7
                <li><a href="#append"><i class="fi-link"></i> Link</a></li>
              </ul>
              <pre>Stream.append(y)</pre>
            </div>

            <p>Adds a value to the end of a Stream.</p>

            
            <div class="doc-params-heading">Parameters</div>
            <ul>
              
                <li>
                  <code>y</code>
                  
                   - the value to append to the Stream
                </li>
              
            </ul>
            

            
            <pre><code class="javascript">_([1, 2, 3]).append(4)  // =&gt; 1, 2, 3, 4</code></pre>
            
          </div>
        
          <div id=reduce class="doc-item">
            <div class="doc-heading">
              <ul class="links">
<<<<<<< HEAD
                <li><a href="https://github.com/caolan/highland/blob/master/highland.js#L2111"><i class="fi-pencil"></i> Source</a></li>
=======
                <li><a href="https://github.com/caolan/highland/blob/master/highland.js#L1763"><i class="fi-pencil"></i> Source</a></li>
>>>>>>> d3e2d5a7
                <li><a href="#reduce"><i class="fi-link"></i> Link</a></li>
              </ul>
              <pre>Stream.reduce(memo, iterator)</pre>
            </div>

            <p>Boils down a Stream to a single value. The memo is the initial state
of the reduction, and each successive step of it should be returned by
the iterator function. The iterator is passed two arguments:
the memo and the next value.</p>

            
            <div class="doc-params-heading">Parameters</div>
            <ul>
              
                <li>
                  <code>memo</code>
                  
                   - the initial state of the reduction
                </li>
              
                <li>
                  <code>iterator</code>
                   - <em>Function</em>
                   - the function which reduces the values
                </li>
              
            </ul>
            

            
            <pre><code class="javascript">var add = function (a, b) {
    return a + b;
};

_([1, 2, 3, 4]).reduce(0, add)  // =&gt; 10</code></pre>
            
          </div>
        
          <div id=reduce1 class="doc-item">
            <div class="doc-heading">
              <ul class="links">
<<<<<<< HEAD
                <li><a href="https://github.com/caolan/highland/blob/master/highland.js#L2150"><i class="fi-pencil"></i> Source</a></li>
=======
                <li><a href="https://github.com/caolan/highland/blob/master/highland.js#L1802"><i class="fi-pencil"></i> Source</a></li>
>>>>>>> d3e2d5a7
                <li><a href="#reduce1"><i class="fi-link"></i> Link</a></li>
              </ul>
              <pre>Stream.reduce1(iterator)</pre>
            </div>

            <p>Same as <a href="#reduce">reduce</a>, but uses the first element as the initial
state instead of passing in a <code>memo</code> value.</p>

            
            <div class="doc-params-heading">Parameters</div>
            <ul>
              
                <li>
                  <code>iterator</code>
                   - <em>Function</em>
                   - the function which reduces the values
                </li>
              
            </ul>
            

            
            <pre><code class="javascript">_([1, 2, 3, 4]).reduce1(add)  // =&gt; 10</code></pre>
            
          </div>
        
          <div id=collect class="doc-item">
            <div class="doc-heading">
              <ul class="links">
<<<<<<< HEAD
                <li><a href="https://github.com/caolan/highland/blob/master/highland.js#L2182"><i class="fi-pencil"></i> Source</a></li>
=======
                <li><a href="https://github.com/caolan/highland/blob/master/highland.js#L1834"><i class="fi-pencil"></i> Source</a></li>
>>>>>>> d3e2d5a7
                <li><a href="#collect"><i class="fi-link"></i> Link</a></li>
              </ul>
              <pre>Stream.collect()</pre>
            </div>

            <p>Groups all values into an Array and passes down the stream as a single
data event. This is a bit like doing <a href="#toArray">toArray</a>, but instead
of accepting a callback and causing a <em>thunk</em>, it passes the value on.</p>

            

            
            <pre><code class="javascript">_([&#x27;foo&#x27;, &#x27;bar&#x27;]).collect().toArray(function (xs) {
    // xs will be [[&#x27;foo&#x27;, &#x27;bar&#x27;]]
});</code></pre>
            
          </div>
        
          <div id=scan class="doc-item">
            <div class="doc-heading">
              <ul class="links">
<<<<<<< HEAD
                <li><a href="https://github.com/caolan/highland/blob/master/highland.js#L2216"><i class="fi-pencil"></i> Source</a></li>
=======
                <li><a href="https://github.com/caolan/highland/blob/master/highland.js#L1868"><i class="fi-pencil"></i> Source</a></li>
>>>>>>> d3e2d5a7
                <li><a href="#scan"><i class="fi-link"></i> Link</a></li>
              </ul>
              <pre>Stream.scan(memo, iterator)</pre>
            </div>

            <p>Like <a href="#reduce">reduce</a>, but emits each intermediate value of the
reduction as it is calculated.</p>

            
            <div class="doc-params-heading">Parameters</div>
            <ul>
              
                <li>
                  <code>memo</code>
                  
                   - the initial state of the reduction
                </li>
              
                <li>
                  <code>iterator</code>
                   - <em>Function</em>
                   - the function which reduces the values
                </li>
              
            </ul>
            

            
            <pre><code class="javascript">_([1, 2, 3, 4]).scan(0, add)  // =&gt; 0, 1, 3, 6, 10</code></pre>
            
          </div>
        
          <div id=concat class="doc-item">
            <div class="doc-heading">
              <ul class="links">
<<<<<<< HEAD
                <li><a href="https://github.com/caolan/highland/blob/master/highland.js#L2251"><i class="fi-pencil"></i> Source</a></li>
=======
                <li><a href="https://github.com/caolan/highland/blob/master/highland.js#L1903"><i class="fi-pencil"></i> Source</a></li>
>>>>>>> d3e2d5a7
                <li><a href="#concat"><i class="fi-link"></i> Link</a></li>
              </ul>
              <pre>Stream.concat(ys)</pre>
            </div>

            <p>Concatenates a Stream to the end of this Stream.</p>

<p>Be aware that in the top-level export, the args may be in the reverse
order to what you'd expect <code>_([a], [b]) =&gt; [b, a]</code>, as this follows the
convention of other top-level exported functions which do <code>x</code> to <code>y</code>.</p>

            
            <div class="doc-params-heading">Parameters</div>
            <ul>
              
            </ul>
            

            
            <pre><code class="javascript">_([1, 2]).concat([3, 4])  // =&gt; 1, 2, 3, 4
_.concat([3, 4], [1, 2])  // =&gt; 1, 2, 3, 4</code></pre>
            
          </div>
        
          <div id=invoke class="doc-item">
            <div class="doc-heading">
              <ul class="links">
<<<<<<< HEAD
                <li><a href="https://github.com/caolan/highland/blob/master/highland.js#L2281"><i class="fi-pencil"></i> Source</a></li>
=======
                <li><a href="https://github.com/caolan/highland/blob/master/highland.js#L1933"><i class="fi-pencil"></i> Source</a></li>
>>>>>>> d3e2d5a7
                <li><a href="#invoke"><i class="fi-link"></i> Link</a></li>
              </ul>
              <pre>Stream.invoke(method, args)</pre>
            </div>

            <p>Calls a named method on each object from the Stream - returning
a new stream with the result of those calls.</p>

            
            <div class="doc-params-heading">Parameters</div>
            <ul>
              
                <li>
                  <code>method</code>
                   - <em>String</em>
                   - the method name to call
                </li>
              
                <li>
                  <code>args</code>
                   - <em>Array</em>
                   - the arguments to call the method with
                </li>
              
            </ul>
            

            
            <pre><code class="javascript">_([&#x27;foo&#x27;, &#x27;bar&#x27;]).invoke(&#x27;toUpperCase&#x27;, [])  // =&gt; FOO, BAR

filenames.map(readFile).sequence().invoke(&#x27;toString&#x27;, [&#x27;utf8&#x27;]);</code></pre>
            
          </div>
        
          <div id=throttle class="doc-item">
            <div class="doc-heading">
              <ul class="links">
<<<<<<< HEAD
                <li><a href="https://github.com/caolan/highland/blob/master/highland.js#L2304"><i class="fi-pencil"></i> Source</a></li>
=======
                <li><a href="https://github.com/caolan/highland/blob/master/highland.js#L1956"><i class="fi-pencil"></i> Source</a></li>
>>>>>>> d3e2d5a7
                <li><a href="#throttle"><i class="fi-link"></i> Link</a></li>
              </ul>
              <pre>Stream.throttle(ms)</pre>
            </div>

            <p>Ensures that only one data event is push downstream (or into the buffer)
every <code>ms</code> milliseconds, any other values are dropped.</p>

            
            <div class="doc-params-heading">Parameters</div>
            <ul>
              
                <li>
                  <code>ms</code>
                   - <em>Number</em>
                   - the minimum milliseconds between each value
                </li>
              
            </ul>
            

            
            <pre><code class="javascript">_(&#x27;mousemove&#x27;, document).throttle(1000);</code></pre>
            
          </div>
        
          <div id=debounce class="doc-item">
            <div class="doc-heading">
              <ul class="links">
<<<<<<< HEAD
                <li><a href="https://github.com/caolan/highland/blob/master/highland.js#L2336"><i class="fi-pencil"></i> Source</a></li>
=======
                <li><a href="https://github.com/caolan/highland/blob/master/highland.js#L1988"><i class="fi-pencil"></i> Source</a></li>
>>>>>>> d3e2d5a7
                <li><a href="#debounce"><i class="fi-link"></i> Link</a></li>
              </ul>
              <pre>Stream.debounce(ms)</pre>
            </div>

            <p>Holds off pushing data events downstream until there has been no more
data for <code>ms</code> milliseconds. Sends the last value that occurred before
the delay, discarding all other values.</p>

            
            <div class="doc-params-heading">Parameters</div>
            <ul>
              
                <li>
                  <code>ms</code>
                   - <em>Number</em>
                   - the milliseconds to wait before sending data
                </li>
              
            </ul>
            

            
            <pre><code class="javascript">// sends last keyup event after user has stopped typing for 1 second
$(&#x27;keyup&#x27;, textbox).debounce(1000);</code></pre>
            
          </div>
        
          <div id=latest class="doc-item">
            <div class="doc-heading">
              <ul class="links">
<<<<<<< HEAD
                <li><a href="https://github.com/caolan/highland/blob/master/highland.js#L2387"><i class="fi-pencil"></i> Source</a></li>
=======
                <li><a href="https://github.com/caolan/highland/blob/master/highland.js#L2039"><i class="fi-pencil"></i> Source</a></li>
>>>>>>> d3e2d5a7
                <li><a href="#latest"><i class="fi-link"></i> Link</a></li>
              </ul>
              <pre>Stream.latest()</pre>
            </div>

            <p>Creates a new Stream, which when read from, only returns the last
seen value from the source. The source stream does not experience
back-pressure. Useful if you're using a Stream to model a changing
property which you need to query periodically.</p>

            

            
            <pre><code class="javascript">// slowThing will always get the last known mouse position
// when it asks for more data from the mousePosition stream
mousePosition.latest().map(slowThing)</code></pre>
            
          </div>
        
        </div>

      
        <h2 id="Functions">Functions</h2>

        <div class="doc-items">
        
          <div id=curry class="doc-item">
            <div class="doc-heading">
              <ul class="links">
                <li><a href="https://github.com/caolan/highland/blob/master/highland.js#L132"><i class="fi-pencil"></i> Source</a></li>
                <li><a href="#curry"><i class="fi-link"></i> Link</a></li>
              </ul>
              <pre>curry(fn, [*arguments])</pre>
            </div>

            <p>Transforms a function with specific arity (all arguments must be
defined) in a way that it can be called as a chain of functions until
the arguments list is saturated.</p>

<p>This function is not itself curryable.</p>

            
            <div class="doc-params-heading">Parameters</div>
            <ul>
              
                <li>
                  <code>fn</code>
                   - <em>Function</em>
                   - the function to curry
                </li>
              
                <li>
                  <code>args..</code>
                  
                   - any number of arguments to pre-apply to the function
                </li>
              
            </ul>
            

            
            <pre><code class="javascript">fn = curry(function (a, b, c) {
    return a + b + c;
});

fn(1)(2)(3) == fn(1, 2, 3)
fn(1, 2)(3) == fn(1, 2, 3)
fn(1)(2, 3) == fn(1, 2, 3)</code></pre>
            
          </div>
        
          <div id=ncurry class="doc-item">
            <div class="doc-heading">
              <ul class="links">
                <li><a href="https://github.com/caolan/highland/blob/master/highland.js#L161"><i class="fi-pencil"></i> Source</a></li>
                <li><a href="#ncurry"><i class="fi-link"></i> Link</a></li>
              </ul>
              <pre>ncurry(n, fn, [args...])</pre>
            </div>

            <p>Same as <code>curry</code> but with a specific number of arguments. This can be
useful when functions do not explicitly define all its parameters.</p>

<p>This function is not itself curryable.</p>

            
            <div class="doc-params-heading">Parameters</div>
            <ul>
              
                <li>
                  <code>n</code>
                   - <em>Number</em>
                   - the number of arguments to wait for before apply fn
                </li>
              
                <li>
                  <code>fn</code>
                   - <em>Function</em>
                   - the function to curry
                </li>
              
                <li>
                  <code>args...</code>
                  
                   - any number of arguments to pre-apply to the function
                </li>
              
            </ul>
            

            
            <pre><code class="javascript">fn = ncurry(3, function () {
    return Array.prototype.join.call(arguments, &#x27;.&#x27;);
});

fn(1, 2, 3) == &#x27;1.2.3&#x27;;
fn(1, 2)(3) == &#x27;1.2.3&#x27;;
fn(1)(2)(3) == &#x27;1.2.3&#x27;;</code></pre>
            
          </div>
        
          <div id=partial class="doc-item">
            <div class="doc-heading">
              <ul class="links">
                <li><a href="https://github.com/caolan/highland/blob/master/highland.js#L199"><i class="fi-pencil"></i> Source</a></li>
                <li><a href="#partial"><i class="fi-link"></i> Link</a></li>
              </ul>
              <pre>partial(fn, args...)</pre>
            </div>

            <p>Partially applies the function (regardless of whether it has had curry
called on it). This will always postpone execution until at least the next
call of the partially applied function.</p>

            
            <div class="doc-params-heading">Parameters</div>
            <ul>
              
                <li>
                  <code>fn</code>
                   - <em>Function</em>
                   - function to partial apply
                </li>
              
                <li>
                  <code>args...</code>
                  
                   - the arguments to apply to the function
                </li>
              
            </ul>
            

            
            <pre><code class="javascript">var addAll = function () {
    var args = Array.prototype.slice.call(arguments);
    return foldl1(add, args);
};
var f = partial(addAll, 1, 2);
f(3, 4) == 10</code></pre>
            
          </div>
        
          <div id=flip class="doc-item">
            <div class="doc-heading">
              <ul class="links">
                <li><a href="https://github.com/caolan/highland/blob/master/highland.js#L226"><i class="fi-pencil"></i> Source</a></li>
                <li><a href="#flip"><i class="fi-link"></i> Link</a></li>
              </ul>
              <pre>flip(fn, [x, y])</pre>
            </div>

            <p>Evaluates the function <code>fn</code> with the argument positions swapped. Only
works with functions that accept two arguments.</p>

            
            <div class="doc-params-heading">Parameters</div>
            <ul>
              
                <li>
                  <code>f</code>
                   - <em>Function</em>
                   - function to flip argument application for
                </li>
              
                <li>
                  <code>x</code>
                  
                   - parameter to apply to the right hand side of f
                </li>
              
                <li>
                  <code>y</code>
                  
                   - parameter to apply to the left hand side of f
                </li>
              
            </ul>
            

            
            <pre><code class="javascript">div(2, 4) == 0.5
flip(div, 2, 4) == 2
flip(div)(2, 4) == 2</code></pre>
            
          </div>
        
          <div id=compose class="doc-item">
            <div class="doc-heading">
              <ul class="links">
                <li><a href="https://github.com/caolan/highland/blob/master/highland.js#L245"><i class="fi-pencil"></i> Source</a></li>
                <li><a href="#compose"><i class="fi-link"></i> Link</a></li>
              </ul>
              <pre>compose(fn1, fn2, ...)</pre>
            </div>

            <p>Creates a composite function, which is the application of function1 to
the results of function2. You can pass an arbitrary number of arguments
and have them composed. This means you can't partially apply the compose
function itself.</p>

            

            
            <pre><code class="javascript">var add1 = add(1);
var mul3 = mul(3);

var add1mul3 = compose(mul3, add1);
add1mul3(2) == 9</code></pre>
            
          </div>
        
          <div id=seq class="doc-item">
            <div class="doc-heading">
              <ul class="links">
                <li><a href="https://github.com/caolan/highland/blob/master/highland.js#L268"><i class="fi-pencil"></i> Source</a></li>
                <li><a href="#seq"><i class="fi-link"></i> Link</a></li>
              </ul>
              <pre>seq(fn1, fn2, ...)</pre>
            </div>

            <p>The reversed version of compose. Where arguments are in the order of
application.</p>

            

            
            <pre><code class="javascript">var add1 = add(1);
var mul3 = mul(3);

var add1mul3 = seq(add1, mul3);
add1mul3(2) == 9</code></pre>
            
          </div>
        
        </div>

      
        <h2 id="Objects">Objects</h2>

        <div class="doc-items">
        
          <div id=values class="doc-item">
            <div class="doc-heading">
              <ul class="links">
<<<<<<< HEAD
                <li><a href="https://github.com/caolan/highland/blob/master/highland.js#L2441"><i class="fi-pencil"></i> Source</a></li>
=======
                <li><a href="https://github.com/caolan/highland/blob/master/highland.js#L2093"><i class="fi-pencil"></i> Source</a></li>
>>>>>>> d3e2d5a7
                <li><a href="#values"><i class="fi-link"></i> Link</a></li>
              </ul>
              <pre>_.values(obj)</pre>
            </div>

            <p>Returns values from an Object as a Stream. Reads properties
lazily, so if you don't read from all keys on an object, not
all properties will be read from (may have an effect where getters
are used).</p>

            
            <div class="doc-params-heading">Parameters</div>
            <ul>
              
                <li>
                  <code>obj</code>
                   - <em>Object</em>
                   - the object to return values from
                </li>
              
            </ul>
            

            
            <pre><code class="javascript">_.values({foo: 1, bar: 2, baz: 3})  // =&gt; 1, 2, 3</code></pre>
            
          </div>
        
          <div id=keys class="doc-item">
            <div class="doc-heading">
              <ul class="links">
<<<<<<< HEAD
                <li><a href="https://github.com/caolan/highland/blob/master/highland.js#L2462"><i class="fi-pencil"></i> Source</a></li>
=======
                <li><a href="https://github.com/caolan/highland/blob/master/highland.js#L2114"><i class="fi-pencil"></i> Source</a></li>
>>>>>>> d3e2d5a7
                <li><a href="#keys"><i class="fi-link"></i> Link</a></li>
              </ul>
              <pre>_.keys(obj)</pre>
            </div>

            <p>Returns keys from an Object as a Stream.</p>

            
            <div class="doc-params-heading">Parameters</div>
            <ul>
              
                <li>
                  <code>obj</code>
                   - <em>Object</em>
                   - the object to return keys from
                </li>
              
            </ul>
            

            
            <pre><code class="javascript">_.keys({foo: 1, bar: 2, baz: 3})  // =&gt; &#x27;foo&#x27;, &#x27;bar&#x27;, &#x27;baz&#x27;</code></pre>
            
          </div>
        
          <div id=pairs class="doc-item">
            <div class="doc-heading">
              <ul class="links">
<<<<<<< HEAD
                <li><a href="https://github.com/caolan/highland/blob/master/highland.js#L2484"><i class="fi-pencil"></i> Source</a></li>
=======
                <li><a href="https://github.com/caolan/highland/blob/master/highland.js#L2136"><i class="fi-pencil"></i> Source</a></li>
>>>>>>> d3e2d5a7
                <li><a href="#pairs"><i class="fi-link"></i> Link</a></li>
              </ul>
              <pre>_.pairs(obj)</pre>
            </div>

            <p>Returns key/value pairs for an Object as a Stream. Reads properties
lazily, so if you don't read from all keys on an object, not
all properties will be read from (may have an effect where getters
are used).</p>

            
            <div class="doc-params-heading">Parameters</div>
            <ul>
              
                <li>
                  <code>obj</code>
                   - <em>Object</em>
                   - the object to return key/value pairs from
                </li>
              
            </ul>
            

            
            <pre><code class="javascript">_.pairs({foo: 1, bar: 2})  // =&gt; [&#x27;foo&#x27;, 1], [&#x27;bar&#x27;, 2]</code></pre>
            
          </div>
        
          <div id=extend class="doc-item">
            <div class="doc-heading">
              <ul class="links">
<<<<<<< HEAD
                <li><a href="https://github.com/caolan/highland/blob/master/highland.js#L2505"><i class="fi-pencil"></i> Source</a></li>
=======
                <li><a href="https://github.com/caolan/highland/blob/master/highland.js#L2157"><i class="fi-pencil"></i> Source</a></li>
>>>>>>> d3e2d5a7
                <li><a href="#extend"><i class="fi-link"></i> Link</a></li>
              </ul>
              <pre>_.extend(a, b)</pre>
            </div>

            <p>Extends one object with the properties of another. <strong>Note:</strong> The
arguments are in the reverse order of other libraries such as
underscore. This is so it follows the convention of other functions in
this library and so you can more meaningfully partially apply it.</p>

            
            <div class="doc-params-heading">Parameters</div>
            <ul>
              
                <li>
                  <code>a</code>
                   - <em>Object</em>
                   - the properties to extend b with
                </li>
              
                <li>
                  <code>b</code>
                   - <em>Object</em>
                   - the original object to extend
                </li>
              
            </ul>
            

            
            <pre><code class="javascript">_.extend({name: &#x27;bar&#x27;}, {name: &#x27;foo&#x27;, price: 20})
// =&gt; {name: &#x27;bar&#x27;, price: 20}

// example of partial application
var publish = _.extend({published: true});

publish({title: &#x27;test post&#x27;})
// =&gt; {title: &#x27;test post&#x27;, published: true}</code></pre>
            
          </div>
        
          <div id=get class="doc-item">
            <div class="doc-heading">
              <ul class="links">
<<<<<<< HEAD
                <li><a href="https://github.com/caolan/highland/blob/master/highland.js#L2537"><i class="fi-pencil"></i> Source</a></li>
=======
                <li><a href="https://github.com/caolan/highland/blob/master/highland.js#L2189"><i class="fi-pencil"></i> Source</a></li>
>>>>>>> d3e2d5a7
                <li><a href="#get"><i class="fi-link"></i> Link</a></li>
              </ul>
              <pre>_.get(prop, obj)</pre>
            </div>

            <p>Returns a property from an object.</p>

            
            <div class="doc-params-heading">Parameters</div>
            <ul>
              
                <li>
                  <code>prop</code>
                   - <em>String</em>
                   - the property to return
                </li>
              
                <li>
                  <code>obj</code>
                   - <em>Object</em>
                   - the object to read properties from
                </li>
              
            </ul>
            

            
            <pre><code class="javascript">var obj = {foo: &#x27;bar&#x27;, baz: 123};
_.get(&#x27;foo&#x27;, obj) // =&gt; &#x27;bar&#x27;

// making use of partial application
var posts = [
  {title: &#x27;one&#x27;},
  {title: &#x27;two&#x27;},
  {title: &#x27;three&#x27;}
];

_(posts).map(_.get(&#x27;title&#x27;))  // =&gt; &#x27;one&#x27;, &#x27;two&#x27;, &#x27;three&#x27;</code></pre>
            
          </div>
        
          <div id=set class="doc-item">
            <div class="doc-heading">
              <ul class="links">
<<<<<<< HEAD
                <li><a href="https://github.com/caolan/highland/blob/master/highland.js#L2564"><i class="fi-pencil"></i> Source</a></li>
=======
                <li><a href="https://github.com/caolan/highland/blob/master/highland.js#L2216"><i class="fi-pencil"></i> Source</a></li>
>>>>>>> d3e2d5a7
                <li><a href="#set"><i class="fi-link"></i> Link</a></li>
              </ul>
              <pre>_.set(prop, value, obj)</pre>
            </div>

            <p>Updates a property on an object, returning the updated object.</p>

            
            <div class="doc-params-heading">Parameters</div>
            <ul>
              
                <li>
                  <code>prop</code>
                   - <em>String</em>
                   - the property to return
                </li>
              
                <li>
                  <code>value</code>
                  
                   - the value to set the property to
                </li>
              
                <li>
                  <code>obj</code>
                   - <em>Object</em>
                   - the object to set properties on
                </li>
              
            </ul>
            

            
            <pre><code class="javascript">var obj = {foo: &#x27;bar&#x27;, baz: 123};
_.set(&#x27;foo&#x27;, &#x27;wheeee&#x27;, obj) // =&gt; {foo: &#x27;wheeee&#x27;, baz: 123}

// making use of partial application
var publish = _.set(&#x27;published&#x27;, true);

publish({title: &#x27;example&#x27;})  // =&gt; {title: &#x27;example&#x27;, published: true}</code></pre>
            
          </div>
        
        </div>

      
        <h2 id="Utils">Utils</h2>

        <div class="doc-items">
        
          <div id=log class="doc-item">
            <div class="doc-heading">
              <ul class="links">
<<<<<<< HEAD
                <li><a href="https://github.com/caolan/highland/blob/master/highland.js#L2589"><i class="fi-pencil"></i> Source</a></li>
=======
                <li><a href="https://github.com/caolan/highland/blob/master/highland.js#L2241"><i class="fi-pencil"></i> Source</a></li>
>>>>>>> d3e2d5a7
                <li><a href="#log"><i class="fi-link"></i> Link</a></li>
              </ul>
              <pre>_.log(args..)</pre>
            </div>

            <p>Logs values to the console, a simple wrapper around <code>console.log</code> that
it suitable for passing to other functions by reference without having to
call <code>bind</code>.</p>

            

            
            <pre><code class="javascript">_.log(&#x27;Hello, world!&#x27;);

_([1, 2, 3, 4]).each(_.log);</code></pre>
            
          </div>
        
          <div id=wrapCallback class="doc-item">
            <div class="doc-heading">
              <ul class="links">
<<<<<<< HEAD
                <li><a href="https://github.com/caolan/highland/blob/master/highland.js#L2608"><i class="fi-pencil"></i> Source</a></li>
=======
                <li><a href="https://github.com/caolan/highland/blob/master/highland.js#L2260"><i class="fi-pencil"></i> Source</a></li>
>>>>>>> d3e2d5a7
                <li><a href="#wrapCallback"><i class="fi-link"></i> Link</a></li>
              </ul>
              <pre>_.wrapCallback(f)</pre>
            </div>

            <p>Wraps a node-style async function which accepts a callback, transforming
it to a function which accepts the same arguments minus the callback and
returns a Highland Stream instead. Only the first argument to the
callback (or an error) will be pushed onto the Stream.</p>

            
            <div class="doc-params-heading">Parameters</div>
            <ul>
              
                <li>
                  <code>f</code>
                   - <em>Function</em>
                   - the node-style function to wrap
                </li>
              
            </ul>
            

            
            <pre><code class="javascript">var fs = require(&#x27;fs&#x27;);

var readFile = _.wrapCallback(fs.readFile);

readFile(&#x27;example.txt&#x27;).apply(function (data) {
    // data is now the contents of example.txt
});</code></pre>
            
          </div>
        
        </div>

      
        <h2 id="Operators">Operators</h2>

        <div class="doc-items">
        
          <div id=add class="doc-item">
            <div class="doc-heading">
              <ul class="links">
<<<<<<< HEAD
                <li><a href="https://github.com/caolan/highland/blob/master/highland.js#L2647"><i class="fi-pencil"></i> Source</a></li>
=======
                <li><a href="https://github.com/caolan/highland/blob/master/highland.js#L2299"><i class="fi-pencil"></i> Source</a></li>
>>>>>>> d3e2d5a7
                <li><a href="#add"><i class="fi-link"></i> Link</a></li>
              </ul>
              <pre>_.add(a, b)</pre>
            </div>

            <p>Add two values. Can be partially applied.</p>

            

            
            <pre><code class="javascript">add(1, 2) === 3
add(1)(5) === 6</code></pre>
            
          </div>
        
        </div>

      

    </main>

    <script src="js/vendor/jquery.js"></script>
    <script src="js/vendor/highlight.pack.js"></script>
    <script src="js/foundation.min.js"></script>
    <script>
      $(document).foundation();
      hljs.initHighlightingOnLoad();
    </script>

    <script>
      (function(i,s,o,g,r,a,m){i['GoogleAnalyticsObject']=r;i[r]=i[r]||function(){
      (i[r].q=i[r].q||[]).push(arguments)},i[r].l=1*new Date();a=s.createElement(o),
      m=s.getElementsByTagName(o)[0];a.async=1;a.src=g;m.parentNode.insertBefore(a,m)
      })(window,document,'script','//www.google-analytics.com/analytics.js','ga');

      ga('create', 'UA-48082396-1', 'highlandjs.org');
      ga('send', 'pageview');

    </script>

  </body>
</html><|MERGE_RESOLUTION|>--- conflicted
+++ resolved
@@ -211,7 +211,7 @@
     return x * 2;
 });</code></pre>
       <p>Reading files in parallel (4 at once)</p>
-      <pre><code class="javascript">var data = _(filenames).map(readFile).parallel(4);</code></pre>
+      <pre><code class="javascript">var data = filenames.map(readFile).parallel(4);</code></pre>
       <p>Handling errors</p>
       <pre><code class="javascript">data.errors(function (err, rethrow) {
     // handle or rethrow error
@@ -1055,10 +1055,9 @@
           </div>
         
           <div id=find class="doc-item">
-<<<<<<< HEAD
-            <div class="doc-heading">
-              <ul class="links">
-                <li><a href="https://github.com/caolan/highland/blob/master/highland.js#L1615"><i class="fi-pencil"></i> Source</a></li>
+            <div class="doc-heading">
+              <ul class="links">
+                <li><a href="https://github.com/caolan/highland/blob/master/highland.js#L1267"><i class="fi-pencil"></i> Source</a></li>
                 <li><a href="#find"><i class="fi-link"></i> Link</a></li>
               </ul>
               <pre>Stream.find(f)</pre>
@@ -1105,7 +1104,7 @@
           <div id=compact class="doc-item">
             <div class="doc-heading">
               <ul class="links">
-                <li><a href="https://github.com/caolan/highland/blob/master/highland.js#L1665"><i class="fi-pencil"></i> Source</a></li>
+                <li><a href="https://github.com/caolan/highland/blob/master/highland.js#L1317"><i class="fi-pencil"></i> Source</a></li>
                 <li><a href="#compact"><i class="fi-link"></i> Link</a></li>
               </ul>
               <pre>Stream.compact()</pre>
@@ -1124,27 +1123,23 @@
           <div id=where class="doc-item">
             <div class="doc-heading">
               <ul class="links">
-                <li><a href="https://github.com/caolan/highland/blob/master/highland.js#L1684"><i class="fi-pencil"></i> Source</a></li>
-=======
-            <div class="doc-heading">
-              <ul class="links">
-                <li><a href="https://github.com/caolan/highland/blob/master/highland.js#L1267"><i class="fi-pencil"></i> Source</a></li>
-                <li><a href="#find"><i class="fi-link"></i> Link</a></li>
-              </ul>
-              <pre>Stream.find(f)</pre>
-            </div>
-
-            <p>A convenient form of filter, which returns the first object from a
-Stream that passes the provided truth test</p>
-
-            
-            <div class="doc-params-heading">Parameters</div>
-            <ul>
-              
-                <li>
-                  <code>f</code>
-                   - <em>Function</em>
-                   - the truth test function which returns a Stream
+                <li><a href="https://github.com/caolan/highland/blob/master/highland.js#L1336"><i class="fi-pencil"></i> Source</a></li>
+                <li><a href="#where"><i class="fi-link"></i> Link</a></li>
+              </ul>
+              <pre>Stream.where(props)</pre>
+            </div>
+
+            <p>A convenient form of filter, which returns all objects from a Stream
+match a set of property values.</p>
+
+            
+            <div class="doc-params-heading">Parameters</div>
+            <ul>
+              
+                <li>
+                  <code>props</code>
+                   - <em>Object</em>
+                   - the properties to match against
                 </li>
               
             </ul>
@@ -1157,73 +1152,6 @@
     {type: &#x27;comment&#x27;, title: &#x27;foo&#x27;}
 ];
 
-var f = function (x) {
-    return x.type == &#x27;blogpost&#x27;;
-};
-
-_(docs).find(f);
-// =&gt; [{type: &#x27;blogpost&#x27;, title: &#x27;foo&#x27;}]
-
-// example with partial application
-var firstBlogpost = _.find(f);
-
-firstBlogpost(docs)
-// =&gt; [{type: &#x27;blogpost&#x27;, title: &#x27;foo&#x27;}]</code></pre>
-            
-          </div>
-        
-          <div id=compact class="doc-item">
-            <div class="doc-heading">
-              <ul class="links">
-                <li><a href="https://github.com/caolan/highland/blob/master/highland.js#L1317"><i class="fi-pencil"></i> Source</a></li>
-                <li><a href="#compact"><i class="fi-link"></i> Link</a></li>
-              </ul>
-              <pre>Stream.compact()</pre>
-            </div>
-
-            <p>Filters a Stream to drop all non-truthy values.</p>
-
-            
-
-            
-            <pre><code class="javascript">var compacted = _([0, 1, false, 3, null, undefined, 6]).compact();
-// =&gt; [1, 3, 6]</code></pre>
-            
-          </div>
-        
-          <div id=where class="doc-item">
-            <div class="doc-heading">
-              <ul class="links">
-                <li><a href="https://github.com/caolan/highland/blob/master/highland.js#L1336"><i class="fi-pencil"></i> Source</a></li>
->>>>>>> d3e2d5a7
-                <li><a href="#where"><i class="fi-link"></i> Link</a></li>
-              </ul>
-              <pre>Stream.where(props)</pre>
-            </div>
-
-            <p>A convenient form of filter, which returns all objects from a Stream
-match a set of property values.</p>
-
-            
-            <div class="doc-params-heading">Parameters</div>
-            <ul>
-              
-                <li>
-                  <code>props</code>
-                   - <em>Object</em>
-                   - the properties to match against
-                </li>
-              
-            </ul>
-            
-
-            
-            <pre><code class="javascript">var docs = [
-    {type: &#x27;blogpost&#x27;, title: &#x27;foo&#x27;},
-    {type: &#x27;blogpost&#x27;, title: &#x27;bar&#x27;},
-    {type: &#x27;comment&#x27;, title: &#x27;foo&#x27;}
-];
-
 _(docs).where({title: &#x27;foo&#x27;})
 // =&gt; {type: &#x27;blogpost&#x27;, title: &#x27;foo&#x27;}
 // =&gt; {type: &#x27;comment&#x27;, title: &#x27;foo&#x27;}
@@ -1240,11 +1168,7 @@
           <div id=zip class="doc-item">
             <div class="doc-heading">
               <ul class="links">
-<<<<<<< HEAD
-                <li><a href="https://github.com/caolan/highland/blob/master/highland.js#L1724"><i class="fi-pencil"></i> Source</a></li>
-=======
                 <li><a href="https://github.com/caolan/highland/blob/master/highland.js#L1376"><i class="fi-pencil"></i> Source</a></li>
->>>>>>> d3e2d5a7
                 <li><a href="#zip"><i class="fi-link"></i> Link</a></li>
               </ul>
               <pre>Stream.zip(ys)</pre>
@@ -1273,11 +1197,7 @@
           <div id=take class="doc-item">
             <div class="doc-heading">
               <ul class="links">
-<<<<<<< HEAD
-                <li><a href="https://github.com/caolan/highland/blob/master/highland.js#L1769"><i class="fi-pencil"></i> Source</a></li>
-=======
                 <li><a href="https://github.com/caolan/highland/blob/master/highland.js#L1421"><i class="fi-pencil"></i> Source</a></li>
->>>>>>> d3e2d5a7
                 <li><a href="#take"><i class="fi-link"></i> Link</a></li>
               </ul>
               <pre>Stream.take(n)</pre>
@@ -1306,11 +1226,7 @@
           <div id=sequence class="doc-item">
             <div class="doc-heading">
               <ul class="links">
-<<<<<<< HEAD
-                <li><a href="https://github.com/caolan/highland/blob/master/highland.js#L1813"><i class="fi-pencil"></i> Source</a></li>
-=======
                 <li><a href="https://github.com/caolan/highland/blob/master/highland.js#L1465"><i class="fi-pencil"></i> Source</a></li>
->>>>>>> d3e2d5a7
                 <li><a href="#sequence"><i class="fi-link"></i> Link</a></li>
               </ul>
               <pre>Stream.sequence()</pre>
@@ -1339,11 +1255,7 @@
           <div id=series class="doc-item">
             <div class="doc-heading">
               <ul class="links">
-<<<<<<< HEAD
-                <li><a href="https://github.com/caolan/highland/blob/master/highland.js#L1892"><i class="fi-pencil"></i> Source</a></li>
-=======
                 <li><a href="https://github.com/caolan/highland/blob/master/highland.js#L1544"><i class="fi-pencil"></i> Source</a></li>
->>>>>>> d3e2d5a7
                 <li><a href="#series"><i class="fi-link"></i> Link</a></li>
               </ul>
               <pre>Stream.series()</pre>
@@ -1361,11 +1273,7 @@
           <div id=flatten class="doc-item">
             <div class="doc-heading">
               <ul class="links">
-<<<<<<< HEAD
-                <li><a href="https://github.com/caolan/highland/blob/master/highland.js#L1906"><i class="fi-pencil"></i> Source</a></li>
-=======
                 <li><a href="https://github.com/caolan/highland/blob/master/highland.js#L1558"><i class="fi-pencil"></i> Source</a></li>
->>>>>>> d3e2d5a7
                 <li><a href="#flatten"><i class="fi-link"></i> Link</a></li>
               </ul>
               <pre>Stream.flatten()</pre>
@@ -1392,11 +1300,7 @@
           <div id=parallel class="doc-item">
             <div class="doc-heading">
               <ul class="links">
-<<<<<<< HEAD
-                <li><a href="https://github.com/caolan/highland/blob/master/highland.js#L1961"><i class="fi-pencil"></i> Source</a></li>
-=======
                 <li><a href="https://github.com/caolan/highland/blob/master/highland.js#L1613"><i class="fi-pencil"></i> Source</a></li>
->>>>>>> d3e2d5a7
                 <li><a href="#parallel"><i class="fi-link"></i> Link</a></li>
               </ul>
               <pre>Stream.parallel(n)</pre>
@@ -1431,11 +1335,7 @@
           <div id=otherwise class="doc-item">
             <div class="doc-heading">
               <ul class="links">
-<<<<<<< HEAD
-                <li><a href="https://github.com/caolan/highland/blob/master/highland.js#L2048"><i class="fi-pencil"></i> Source</a></li>
-=======
                 <li><a href="https://github.com/caolan/highland/blob/master/highland.js#L1700"><i class="fi-pencil"></i> Source</a></li>
->>>>>>> d3e2d5a7
                 <li><a href="#otherwise"><i class="fi-link"></i> Link</a></li>
               </ul>
               <pre>Stream.otherwise(ys)</pre>
@@ -1468,11 +1368,7 @@
           <div id=append class="doc-item">
             <div class="doc-heading">
               <ul class="links">
-<<<<<<< HEAD
-                <li><a href="https://github.com/caolan/highland/blob/master/highland.js#L2085"><i class="fi-pencil"></i> Source</a></li>
-=======
                 <li><a href="https://github.com/caolan/highland/blob/master/highland.js#L1737"><i class="fi-pencil"></i> Source</a></li>
->>>>>>> d3e2d5a7
                 <li><a href="#append"><i class="fi-link"></i> Link</a></li>
               </ul>
               <pre>Stream.append(y)</pre>
@@ -1501,11 +1397,7 @@
           <div id=reduce class="doc-item">
             <div class="doc-heading">
               <ul class="links">
-<<<<<<< HEAD
-                <li><a href="https://github.com/caolan/highland/blob/master/highland.js#L2111"><i class="fi-pencil"></i> Source</a></li>
-=======
                 <li><a href="https://github.com/caolan/highland/blob/master/highland.js#L1763"><i class="fi-pencil"></i> Source</a></li>
->>>>>>> d3e2d5a7
                 <li><a href="#reduce"><i class="fi-link"></i> Link</a></li>
               </ul>
               <pre>Stream.reduce(memo, iterator)</pre>
@@ -1547,11 +1439,7 @@
           <div id=reduce1 class="doc-item">
             <div class="doc-heading">
               <ul class="links">
-<<<<<<< HEAD
-                <li><a href="https://github.com/caolan/highland/blob/master/highland.js#L2150"><i class="fi-pencil"></i> Source</a></li>
-=======
                 <li><a href="https://github.com/caolan/highland/blob/master/highland.js#L1802"><i class="fi-pencil"></i> Source</a></li>
->>>>>>> d3e2d5a7
                 <li><a href="#reduce1"><i class="fi-link"></i> Link</a></li>
               </ul>
               <pre>Stream.reduce1(iterator)</pre>
@@ -1581,11 +1469,7 @@
           <div id=collect class="doc-item">
             <div class="doc-heading">
               <ul class="links">
-<<<<<<< HEAD
-                <li><a href="https://github.com/caolan/highland/blob/master/highland.js#L2182"><i class="fi-pencil"></i> Source</a></li>
-=======
                 <li><a href="https://github.com/caolan/highland/blob/master/highland.js#L1834"><i class="fi-pencil"></i> Source</a></li>
->>>>>>> d3e2d5a7
                 <li><a href="#collect"><i class="fi-link"></i> Link</a></li>
               </ul>
               <pre>Stream.collect()</pre>
@@ -1607,11 +1491,7 @@
           <div id=scan class="doc-item">
             <div class="doc-heading">
               <ul class="links">
-<<<<<<< HEAD
-                <li><a href="https://github.com/caolan/highland/blob/master/highland.js#L2216"><i class="fi-pencil"></i> Source</a></li>
-=======
                 <li><a href="https://github.com/caolan/highland/blob/master/highland.js#L1868"><i class="fi-pencil"></i> Source</a></li>
->>>>>>> d3e2d5a7
                 <li><a href="#scan"><i class="fi-link"></i> Link</a></li>
               </ul>
               <pre>Stream.scan(memo, iterator)</pre>
@@ -1647,11 +1527,7 @@
           <div id=concat class="doc-item">
             <div class="doc-heading">
               <ul class="links">
-<<<<<<< HEAD
-                <li><a href="https://github.com/caolan/highland/blob/master/highland.js#L2251"><i class="fi-pencil"></i> Source</a></li>
-=======
                 <li><a href="https://github.com/caolan/highland/blob/master/highland.js#L1903"><i class="fi-pencil"></i> Source</a></li>
->>>>>>> d3e2d5a7
                 <li><a href="#concat"><i class="fi-link"></i> Link</a></li>
               </ul>
               <pre>Stream.concat(ys)</pre>
@@ -1679,11 +1555,7 @@
           <div id=invoke class="doc-item">
             <div class="doc-heading">
               <ul class="links">
-<<<<<<< HEAD
-                <li><a href="https://github.com/caolan/highland/blob/master/highland.js#L2281"><i class="fi-pencil"></i> Source</a></li>
-=======
                 <li><a href="https://github.com/caolan/highland/blob/master/highland.js#L1933"><i class="fi-pencil"></i> Source</a></li>
->>>>>>> d3e2d5a7
                 <li><a href="#invoke"><i class="fi-link"></i> Link</a></li>
               </ul>
               <pre>Stream.invoke(method, args)</pre>
@@ -1721,11 +1593,7 @@
           <div id=throttle class="doc-item">
             <div class="doc-heading">
               <ul class="links">
-<<<<<<< HEAD
-                <li><a href="https://github.com/caolan/highland/blob/master/highland.js#L2304"><i class="fi-pencil"></i> Source</a></li>
-=======
                 <li><a href="https://github.com/caolan/highland/blob/master/highland.js#L1956"><i class="fi-pencil"></i> Source</a></li>
->>>>>>> d3e2d5a7
                 <li><a href="#throttle"><i class="fi-link"></i> Link</a></li>
               </ul>
               <pre>Stream.throttle(ms)</pre>
@@ -1755,11 +1623,7 @@
           <div id=debounce class="doc-item">
             <div class="doc-heading">
               <ul class="links">
-<<<<<<< HEAD
-                <li><a href="https://github.com/caolan/highland/blob/master/highland.js#L2336"><i class="fi-pencil"></i> Source</a></li>
-=======
                 <li><a href="https://github.com/caolan/highland/blob/master/highland.js#L1988"><i class="fi-pencil"></i> Source</a></li>
->>>>>>> d3e2d5a7
                 <li><a href="#debounce"><i class="fi-link"></i> Link</a></li>
               </ul>
               <pre>Stream.debounce(ms)</pre>
@@ -1791,11 +1655,7 @@
           <div id=latest class="doc-item">
             <div class="doc-heading">
               <ul class="links">
-<<<<<<< HEAD
-                <li><a href="https://github.com/caolan/highland/blob/master/highland.js#L2387"><i class="fi-pencil"></i> Source</a></li>
-=======
                 <li><a href="https://github.com/caolan/highland/blob/master/highland.js#L2039"><i class="fi-pencil"></i> Source</a></li>
->>>>>>> d3e2d5a7
                 <li><a href="#latest"><i class="fi-link"></i> Link</a></li>
               </ul>
               <pre>Stream.latest()</pre>
@@ -2061,11 +1921,7 @@
           <div id=values class="doc-item">
             <div class="doc-heading">
               <ul class="links">
-<<<<<<< HEAD
-                <li><a href="https://github.com/caolan/highland/blob/master/highland.js#L2441"><i class="fi-pencil"></i> Source</a></li>
-=======
                 <li><a href="https://github.com/caolan/highland/blob/master/highland.js#L2093"><i class="fi-pencil"></i> Source</a></li>
->>>>>>> d3e2d5a7
                 <li><a href="#values"><i class="fi-link"></i> Link</a></li>
               </ul>
               <pre>_.values(obj)</pre>
@@ -2097,11 +1953,7 @@
           <div id=keys class="doc-item">
             <div class="doc-heading">
               <ul class="links">
-<<<<<<< HEAD
-                <li><a href="https://github.com/caolan/highland/blob/master/highland.js#L2462"><i class="fi-pencil"></i> Source</a></li>
-=======
                 <li><a href="https://github.com/caolan/highland/blob/master/highland.js#L2114"><i class="fi-pencil"></i> Source</a></li>
->>>>>>> d3e2d5a7
                 <li><a href="#keys"><i class="fi-link"></i> Link</a></li>
               </ul>
               <pre>_.keys(obj)</pre>
@@ -2130,11 +1982,7 @@
           <div id=pairs class="doc-item">
             <div class="doc-heading">
               <ul class="links">
-<<<<<<< HEAD
-                <li><a href="https://github.com/caolan/highland/blob/master/highland.js#L2484"><i class="fi-pencil"></i> Source</a></li>
-=======
                 <li><a href="https://github.com/caolan/highland/blob/master/highland.js#L2136"><i class="fi-pencil"></i> Source</a></li>
->>>>>>> d3e2d5a7
                 <li><a href="#pairs"><i class="fi-link"></i> Link</a></li>
               </ul>
               <pre>_.pairs(obj)</pre>
@@ -2166,11 +2014,7 @@
           <div id=extend class="doc-item">
             <div class="doc-heading">
               <ul class="links">
-<<<<<<< HEAD
-                <li><a href="https://github.com/caolan/highland/blob/master/highland.js#L2505"><i class="fi-pencil"></i> Source</a></li>
-=======
                 <li><a href="https://github.com/caolan/highland/blob/master/highland.js#L2157"><i class="fi-pencil"></i> Source</a></li>
->>>>>>> d3e2d5a7
                 <li><a href="#extend"><i class="fi-link"></i> Link</a></li>
               </ul>
               <pre>_.extend(a, b)</pre>
@@ -2215,11 +2059,7 @@
           <div id=get class="doc-item">
             <div class="doc-heading">
               <ul class="links">
-<<<<<<< HEAD
-                <li><a href="https://github.com/caolan/highland/blob/master/highland.js#L2537"><i class="fi-pencil"></i> Source</a></li>
-=======
                 <li><a href="https://github.com/caolan/highland/blob/master/highland.js#L2189"><i class="fi-pencil"></i> Source</a></li>
->>>>>>> d3e2d5a7
                 <li><a href="#get"><i class="fi-link"></i> Link</a></li>
               </ul>
               <pre>_.get(prop, obj)</pre>
@@ -2264,11 +2104,7 @@
           <div id=set class="doc-item">
             <div class="doc-heading">
               <ul class="links">
-<<<<<<< HEAD
-                <li><a href="https://github.com/caolan/highland/blob/master/highland.js#L2564"><i class="fi-pencil"></i> Source</a></li>
-=======
                 <li><a href="https://github.com/caolan/highland/blob/master/highland.js#L2216"><i class="fi-pencil"></i> Source</a></li>
->>>>>>> d3e2d5a7
                 <li><a href="#set"><i class="fi-link"></i> Link</a></li>
               </ul>
               <pre>_.set(prop, value, obj)</pre>
@@ -2322,11 +2158,7 @@
           <div id=log class="doc-item">
             <div class="doc-heading">
               <ul class="links">
-<<<<<<< HEAD
-                <li><a href="https://github.com/caolan/highland/blob/master/highland.js#L2589"><i class="fi-pencil"></i> Source</a></li>
-=======
                 <li><a href="https://github.com/caolan/highland/blob/master/highland.js#L2241"><i class="fi-pencil"></i> Source</a></li>
->>>>>>> d3e2d5a7
                 <li><a href="#log"><i class="fi-link"></i> Link</a></li>
               </ul>
               <pre>_.log(args..)</pre>
@@ -2348,11 +2180,7 @@
           <div id=wrapCallback class="doc-item">
             <div class="doc-heading">
               <ul class="links">
-<<<<<<< HEAD
-                <li><a href="https://github.com/caolan/highland/blob/master/highland.js#L2608"><i class="fi-pencil"></i> Source</a></li>
-=======
                 <li><a href="https://github.com/caolan/highland/blob/master/highland.js#L2260"><i class="fi-pencil"></i> Source</a></li>
->>>>>>> d3e2d5a7
                 <li><a href="#wrapCallback"><i class="fi-link"></i> Link</a></li>
               </ul>
               <pre>_.wrapCallback(f)</pre>
@@ -2397,11 +2225,7 @@
           <div id=add class="doc-item">
             <div class="doc-heading">
               <ul class="links">
-<<<<<<< HEAD
-                <li><a href="https://github.com/caolan/highland/blob/master/highland.js#L2647"><i class="fi-pencil"></i> Source</a></li>
-=======
                 <li><a href="https://github.com/caolan/highland/blob/master/highland.js#L2299"><i class="fi-pencil"></i> Source</a></li>
->>>>>>> d3e2d5a7
                 <li><a href="#add"><i class="fi-link"></i> Link</a></li>
               </ul>
               <pre>_.add(a, b)</pre>
