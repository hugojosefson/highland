!function(e){if("object"==typeof exports)module.exports=e();else if("function"==typeof define&&define.amd)define(e);else{var f;"undefined"!=typeof window?f=window:"undefined"!=typeof global?f=global:"undefined"!=typeof self&&(f=self),f.highland=e()}}(function(){var define,module,exports;return (function e(t,n,r){function s(o,u){if(!n[o]){if(!t[o]){var a=typeof require=="function"&&require;if(!u&&a)return a(o,!0);if(i)return i(o,!0);throw new Error("Cannot find module '"+o+"'")}var f=n[o]={exports:{}};t[o][0].call(f.exports,function(e){var n=t[o][1][e];return s(n?n:e)},f,f.exports,e,t,n,r)}return n[o].exports}var i=typeof require=="function"&&require;for(var o=0;o<r.length;o++)s(r[o]);return s})({1:[function(_dereq_,module,exports){
/**
 * Highland: the high-level streams library
 *
 * Highland may be freely distributed under the Apache 2.0 license.
 * http://github.com/caolan/highland
 * Copyright (c) Caolan McMahon
 *
 *
 */


var inherits = _dereq_("util").inherits;
var EventEmitter = _dereq_('events').EventEmitter;

function isFunction(arg) {
  return typeof arg === 'function';
}

function isNumber(arg) {
  return typeof arg === 'number';
}

function isObject(arg) {
  return typeof arg === 'object' && arg !== null;
}

function isUndefined(arg) {
  return arg === void 0;
}


/**
 * The Stream constructor, accepts an array of values or a generator function
 * as an optional argument. This is typically the entry point to the Highland
 * APIs, providing a convenient way of chaining calls together.
 *
 * **Arrays -** Streams created from Arrays will emit each value of the Array
 * and then emit a [nil](#nil) value to signal the end of the Stream.
 *
 * **Generators -** These are functions which provide values for the Stream.
 * They are lazy and can be infinite, they can also be asynchronous (for
 * example, making a HTTP request). You emit values on the Stream by calling
 * `push(err, val)`, much like a standard Node.js callback. You call `next()`
 * to signal you've finished processing the current data. If the Stream is
 * still being consumed the generator function will then be called again.
 *
 * You can also redirect a generator Stream by passing a new source Stream
 * to read from to next. For example: `next(other_stream)` - then any subsequent
 * calls will be made to the new source.
 *
 * **Node Readable Stream -** Pass in a Node Readable Stream object to wrap
 * it with the Highland API. Reading from the resulting Highland Stream will
 * begin piping the data from the Node Stream to the Highland Stream.
 *
 * **EventEmitter / jQuery Elements -** Pass in both an event name and an
 * event emitter as the two arguments to the constructor and the first
 * argument emitted to the event handler will be written to the new Stream.
 *
 * **Promise -** Accepts an ES6 / jQuery style promise and returns a
 * Highland Stream which will emit a single value (or an error).
 *
 * @id _(source)
 * @section Streams
 * @name _(source)
 * @param {Array | Function | Readable Stream | Promise} source - (optional) source to take values from from
 * @api public
 *
 * // from an Array
 * _([1, 2, 3, 4]);
 *
 * // using a generator function
 * _(function (push, next) {
 *     push(null, 1);
 *     push(err);
 *     next();
 * });
 *
 * // a stream with no source, can pipe node streams through it etc.
 * var through = _();
 *
 * // wrapping a Node Readable Stream so you can easily manipulate it
 * _(readable).filter(hasSomething).pipe(writeable);
 *
 * // creating a stream from events
 * _('click', btn).each(handleEvent);
 *
 * // from a Promise object
 * var foo = _($.getJSON('/api/foo'));
 */

var _ = exports = module.exports = function (/*optional*/xs, /*optional*/ee) {
    return new Stream(xs, ee);
};


// Save bytes in the minified (but not gzipped) version:
var ArrayProto = Array.prototype;

// Create quick reference variables for speed access to core prototypes.
var slice = ArrayProto.slice;

/**
 * The end of stream marker. This is sent along the data channel of a Stream
 * to tell consumers that the Stream has ended. See the following map code for
 * an example of detecting the end of a Stream:
 *
 * @id nil
 * @section Streams
 * @name _.nil
 * @api public
 *
 * var map = function (iter, source) {
 *     return source.consume(function (err, val, push, next) {
 *         if (err) {
 *             push(err);
 *             next();
 *         }
 *         else if (val === _.nil) {
 *             push(null, val);
 *         }
 *         else {
 *             push(null, iter(val));
 *             next();
 *         }
 *     });
 * };
 */

var nil = _.nil = {};

/**
 * Transforms a function with specific arity (all arguments must be
 * defined) in a way that it can be called as a chain of functions until
 * the arguments list is saturated.
 *
 * This function is not itself curryable.
 *
 * @id curry
 * @name curry(fn, [*arguments])
 * @section Functions
 * @param {Function} fn - the function to curry
 * @param args.. - any number of arguments to pre-apply to the function
 * @returns Function
 * @api public
 *
 * fn = curry(function (a, b, c) {
 *     return a + b + c;
 * });
 *
 * fn(1)(2)(3) == fn(1, 2, 3)
 * fn(1, 2)(3) == fn(1, 2, 3)
 * fn(1)(2, 3) == fn(1, 2, 3)
 */

_.curry = function (fn /* args... */) {
    var args = slice.call(arguments);
    return _.ncurry.apply(this, [fn.length].concat(args));
};

/**
 * Same as `curry` but with a specific number of arguments. This can be
 * useful when functions do not explicitly define all its parameters.
 *
 * This function is not itself curryable.
 *
 * @id ncurry
 * @name ncurry(n, fn, [args...])
 * @section Functions
 * @param {Number} n - the number of arguments to wait for before apply fn
 * @param {Function} fn - the function to curry
 * @param args... - any number of arguments to pre-apply to the function
 * @returns Function
 * @api public
 *
 * fn = ncurry(3, function () {
 *     return Array.prototype.join.call(arguments, '.');
 * });
 *
 * fn(1, 2, 3) == '1.2.3';
 * fn(1, 2)(3) == '1.2.3';
 * fn(1)(2)(3) == '1.2.3';
 */

_.ncurry = function (n, fn /* args... */) {
    var largs = slice.call(arguments, 2);
    if (largs.length >= n) {
        return fn.apply(this, largs.slice(0, n));
    }
    return function () {
        var args = largs.concat(slice.call(arguments));
        if (args.length < n) {
            return _.ncurry.apply(this, [n, fn].concat(args));
        }
        return fn.apply(this, args.slice(0, n));
    };
};

/**
 * Partially applies the function (regardless of whether it has had curry
 * called on it). This will always postpone execution until at least the next
 * call of the partially applied function.
 *
 * @id partial
 * @name partial(fn, args...)
 * @section Functions
 * @param {Function} fn - function to partial apply
 * @param args... - the arguments to apply to the function
 * @api public
 *
 * var addAll = function () {
 *     var args = Array.prototype.slice.call(arguments);
 *     return foldl1(add, args);
 * };
 * var f = partial(addAll, 1, 2);
 * f(3, 4) == 10
 */

_.partial = function (f /* args... */) {
    var args = slice.call(arguments, 1);
    return function () {
        return f.apply(this, args.concat(slice.call(arguments)));
    };
};

/**
 * Evaluates the function `fn` with the argument positions swapped. Only
 * works with functions that accept two arguments.
 *
 * @id flip
 * @name flip(fn, [x, y])
 * @section Functions
 * @param {Function} f - function to flip argument application for
 * @param x - parameter to apply to the right hand side of f
 * @param y - parameter to apply to the left hand side of f
 * @api public
 *
 * div(2, 4) == 0.5
 * flip(div, 2, 4) == 2
 * flip(div)(2, 4) == 2
 */

_.flip = _.curry(function (fn, x, y) { return fn(y, x); });

/**
 * Creates a composite function, which is the application of function1 to
 * the results of function2. You can pass an arbitrary number of arguments
 * and have them composed. This means you can't partially apply the compose
 * function itself.
 *
 * @id compose
 * @name compose(fn1, fn2, ...)
 * @section Functions
 * @api public
 *
 * var add1 = add(1);
 * var mul3 = mul(3);
 *
 * var add1mul3 = compose(mul3, add1);
 * add1mul3(2) == 9
 */

_.compose = function (/*functions...*/) {
    var fns = slice.call(arguments).reverse();
    return _.seq.apply(null, fns);
};

/**
 * The reversed version of compose. Where arguments are in the order of
 * application.
 *
 * @id seq
 * @name seq(fn1, fn2, ...)
 * @section Functions
 * @api public
 *
 * var add1 = add(1);
 * var mul3 = mul(3);
 *
 * var add1mul3 = seq(add1, mul3);
 * add1mul3(2) == 9
 */

_.seq = function () {
    var fns = slice.call(arguments);
    return function () {
        if (!fns.length) {
            return;
        }
        var r = fns[0].apply(this, arguments);
        for (var i = 1; i < fns.length; i++) {
            r = fns[i].call(this, r);
        }
        return r;
    };
};

/**
 * Actual Stream constructor wrapped the the main exported function
 */

function Stream(/*optional*/xs, /*optional*/ee) {
    if (xs && xs instanceof Stream) {
        // already a Stream
        return xs;
    }

    EventEmitter.call(this);
    var self = this;

    self.id = ('' + Math.random()).substr(2, 6);
    this.paused = true;
    this._incoming = [];
    this._outgoing = [];
    this._consumers = [];
    this._observers = [];
    this._send_events = false;

    self.on('newListener', function (ev) {
        if (ev === 'data') {
            self._send_events = true;
            setImmediate(self.resume.bind(self));
        }
        else if (ev === 'end') {
            // this property avoids us checking the length of the
            // listners subscribed to each event on each _send() call
            self._send_events = true;
        }
    });

    // TODO: write test to cover this removeListener code
    self.on('removeListener', function (ev) {
        if (ev === 'end' || ev === 'data') {
            var end_listeners = self.listeners('end').length;
            var data_listeners = self.listeners('data').length;
            if (end_listeners + data_listeners === 0) {
                // stop emitting events
                self._send_events = false;
            }
        }
    });

    if (xs === undefined) {
        // nothing else to do
    }
    else if (Array.isArray(xs)) {
        self._incoming = xs.concat([nil]);
    }
    else if (typeof xs === 'function') {
        this._generator = xs;
        this._generator_push = function (err, x) {
            self.write(err ? new StreamError(err): x);
        };
        this._generator_next = function (s) {
            if (s) {
                // we MUST pause to get the redirect object into the _incoming
                // buffer otherwise it would be passed directly to _send(),
                // which does not handle StreamRedirect objects!
                var _paused = self.paused;
                if (!_paused) {
                    self.pause();
                }
                self.write(new StreamRedirect(s));
                if (!_paused) {
                    self.resume();
                }
            }
            else {
                self._generator_running = false;
            }
            if (!self.paused) {
                self.resume();
            }
        };
    }
    else if (isObject(xs)) {
        if (isFunction(xs.then)) {
            // probably a promise
            return _(function (push) {
                xs.then(function (value) {
                    push(null, value);
                    return push(null, nil);
                },
                function (err) {
                    push(err);
                    return push(null, nil);
                });
            });
        }
        else {
            // assume it's a pipeable stream as a source
            this._generator = function () {
                delete self._generator;
                xs.pipe(self);
            };
        }
    }
    else if (typeof xs === 'string') {
        ee.on(xs, function (x) {
            self.write(x);
        });
    }
    else {
        throw new Error(
            'Unexpected argument type to Stream(): ' + (typeof xs)
        );
    }
}
inherits(Stream, EventEmitter);

/**
 * adds a top-level _.foo(mystream) style export for Stream methods
 */

function exposeMethod(name) {
    var f = Stream.prototype[name];
    var n = f.length;
    _[name] = _.ncurry(n + 1, function () {
        var args = Array.prototype.slice.call(arguments);
        var s = _(args.pop());
        return f.apply(s, args);
    });
}

/**
 * Used as an Error marker when writing to a Stream's incoming buffer
 */

function StreamError(err) {
    this.error = err;
}

/**
 * Used as a Redirect marker when writing to a Stream's incoming buffer
 */

function StreamRedirect(to) {
    this.to = to;
}

/**
 * Sends errors / data to consumers, observers and event handlers
 */

Stream.prototype._send = function (err, x) {
    if (x === nil) {
        this.ended = true;
    }
    if (this._consumers.length) {
        for (var i = 0, len = this._consumers.length; i < len; i++) {
            var c = this._consumers[i];
            if (err) {
                c.write(new StreamError(err));
            }
            else {
                c.write(x);
            }
        }
    }
    if (this._observers.length) {
        for (var j = 0, len2 = this._observers.length; j < len2; j++) {
            this._observers[j].write(x);
        }
    }
    if (this._send_events) {
        if (x === nil) {
            this.emit('end');
        }
        else {
            this.emit('data', x);
        }
    }
};

/**
 * Pauses the stream. All Highland Streams start in the paused state.
 *
 * @id pause
 * @section Streams
 * @name Stream.pause()
 * @api public
 *
 * var xs = _(generator);
 * xs.pause();
 */

Stream.prototype.pause = function () {
    //console.log([this.id, 'pause']);
    this.paused = true;
    if (this.source) {
        this.source._checkBackPressure();
    }
};

/**
 * When there is a change in downstream consumers, it will often ask
 * the parent Stream to re-check it's state and pause/resume accordingly.
 */

Stream.prototype._checkBackPressure = function () {
    if (!this._consumers.length) {
        return this.pause();
    }
    for (var i = 0, len = this._consumers.length; i < len; i++) {
        if (this._consumers[i].paused) {
            return this.pause();
        }
    }
    return this.resume();
};

/**
 * Starts pull values out of the incoming buffer and sending them downstream,
 * this will exit early if this causes a downstream consumer to pause.
 */

Stream.prototype._readFromBuffer = function () {
    var len = this._incoming.length;
    var i = 0;
    while (i < len && !this.paused) {
        var x = this._incoming[i];
        if (x instanceof StreamError) {
            this._send(x.error);
        }
        else if (x instanceof StreamRedirect) {
            this._redirect(x.to);
        }
        else {
            this._send(null, x);
        }
        i++;
    }
    // remove processed data from _incoming buffer
    this._incoming.splice(0, i);
};

/**
 * Starts pull values out of the incoming buffer and sending them downstream,
 * this will exit early if this causes a downstream consumer to pause.
 */

Stream.prototype._sendOutgoing = function () {
    var len = this._outgoing.length;
    var i = 0;
    while (i < len && !this.paused) {
        var x = this._outgoing[i];
        if (x instanceof StreamError) {
            Stream.prototype._send.call(this, x.error);
        }
        else if (x instanceof StreamRedirect) {
            this._redirect(x.to);
        }
        else {
            Stream.prototype._send.call(this, null, x);
        }
        i++;
    }
    // remove processed data from _outgoing buffer
    this._outgoing.splice(0, i);
};

/**
 * Resumes a paused Stream. This will either read from the Stream's incoming
 * buffer or request more data from an upstream source.
 *
 * @id resume
 * @section Streams
 * @name Stream.resume()
 * @api public
 *
 * var xs = _(generator);
 * xs.resume();
 */

Stream.prototype.resume = function () {
    //console.log([this.id, 'resume']);
    if (this._resume_running) {
        // already processing _incoming buffer, ignore resume call
        this._repeat_resume = true;
        return;
    }
    this._resume_running = true;
    do {
        // use a repeat flag to avoid recursing resume() calls
        this._repeat_resume = false;
        this.paused = false;

        // send values from outgoing buffer first
        this._sendOutgoing();

        // send values from incoming buffer before reading from source
        this._readFromBuffer();

        // we may have paused while reading from buffer
        if (!this.paused) {
            // ask parent for more data
            if (this.source) {
                this.source._checkBackPressure();
            }
            // run _generator to fill up _incoming buffer
            else if (this._generator) {
                this._runGenerator();
            }
            else {
                // perhaps a node stream is being piped in
                this.emit('drain');
            }
        }
    } while (this._repeat_resume);
    this._resume_running = false;
};

/**
 * Ends a Stream. This is the same as sending a [nil](#nil) value as data.
 * You shouldn't need to call this directly, rather it will be called by
 * any [Node Readable Streams](http://nodejs.org/api/stream.html#stream_class_stream_readable)
 * you pipe in.
 *
 * @id end
 * @section Streams
 * @name Stream.end()
 * @api public
 *
 * mystream.end();
 */

Stream.prototype.end = function () {
    this.write(nil);
};

/**
 * Pipes a Highland Stream to a [Node Writable Stream](http://nodejs.org/api/stream.html#stream_class_stream_writable)
 * (Highland Streams are also Node Writable Streams). This will pull all the
 * data from the source Highland Stream and write it to the destination,
 * automatically managing flow so that the destination is not overwhelmed
 * by a fast source.
 *
 * This function returns the destination so you can chain together pipe calls.
 *
 * @id pipe
 * @section Streams
 * @name Stream.pipe(dest)
 * @param {Writable Stream} dest - the destination to write all data to
 * @api public
 *
 * var source = _(generator);
 * var dest = fs.createWriteStream('myfile.txt')
 * source.pipe(dest);
 *
 * // chained call
 * source.pipe(through).pipe(dest);
 */

Stream.prototype.pipe = function (dest) {
    var self = this;
    var s = self.consume(function (err, x, push, next) {
        if (err) {
            self.emit('error', err);
            return;
        }
        if (x === nil) {
            dest.end();
        }
        else if (dest.write(x) !== false) {
            next();
        }
    });
    dest.on('drain', function () {
        s.resume();
    });
    s.resume();
    return dest;
};

/**
 * Runs the generator function for this Stream. If the generator is already
 * running (it has been called and not called next() yet) then this function
 * will do nothing.
 */

Stream.prototype._runGenerator = function () {
    // if _generator already running, exit
    if (this._generator_running) {
        return;
    }
    this._generator_running = true;
    this._generator(this._generator_push, this._generator_next);
};

/**
 * Performs the redirect from one Stream to another. In order for the
 * redirect to happen at the appropriate time, it is put on the incoming
 * buffer as a StreamRedirect object, and this function is called
 * once it is read from the buffer.
 */

Stream.prototype._redirect = function (to) {
    // coerce to Stream
    to = _(to);

    to._consumers = this._consumers.map(function (c) {
        c.source = to;
        return c;
    });
    // TODO: copy _observers
    this._consumers = [];
    this.consume = function () {
        return to.consume.apply(to, arguments);
    };
    this._removeConsumer = function () {
        return to._removeConsumer.apply(to, arguments);
    };
    if (this.paused) {
        to.pause();
    }
    else {
        this.pause();
        to._checkBackPressure();
    }
};

/**
 * Adds a new consumer Stream, which will accept data and provide backpressure
 * to this Stream. Adding more than one consumer will cause an exception to be
 * thrown as the backpressure strategy must be explicitly chosen by the
 * developer (through calling fork or observe).
 */

Stream.prototype._addConsumer = function (s) {
    if (this._consumers.length) {
        throw new Error(
            'Stream already being consumed, you must either fork() or observe()'
        );
    }
    s.source = this;
    this._consumers.push(s);
    this._checkBackPressure();
};

/**
 * Removes a consumer from this Stream.
 */

Stream.prototype._removeConsumer = function (s) {
    this._consumers = this._consumers.filter(function (c) {
        return c !== s;
    });
    if (s.source === this) {
        s.source = null;
    }
    this._checkBackPressure();
};

/**
 * Consumes values from a Stream (once resumed) and returns a new Stream for
 * you to optionally push values onto using the provided push / next functions.
 *
 * This function forms the basis of many higher-level Stream operations.
 * It will not cause a paused stream to immediately resume, but behaves more
 * like a 'through' stream, handling values as they are read.
 *
 * @id consume
 * @section Streams
 * @name Stream.consume(f)
 * @param {Function} f - the function to handle errors and values
 * @api public
 *
 * var filter = function (f, source) {
 *     return source.consume(function (err, x, push, next) {
 *         if (err) {
 *             // pass errors along the stream and consume next value
 *             push(err);
 *             next();
 *         }
 *         else if (x === _.nil) {
 *             // pass nil (end event) along the stream
 *             push(null, x);
 *         }
 *         else {
 *             // pass on the value only if the value passes the predicate
 *             if (f(x)) {
 *                 push(null, x);
 *             }
 *             next();
 *         }
 *     });
 * };
 */

Stream.prototype.consume = function (f) {
    var self = this;
    var s = new Stream();
    var _write = s.write;
    var _send = s._send;
    var push = function (err, x) {
        //console.log(['push', err, x, s.paused]);
        if (x === nil) {
            // ended, remove consumer from source
            self._removeConsumer(s);
        }
        if (s.paused) {
            if (err) {
                s._outgoing.push(new StreamError(err));
            }
            else {
                s._outgoing.push(x);
            }
        }
        else {
            _send.call(s, err, x);
        }
    };
    var async;
    var next_called;
    var next = function (s2) {
        //console.log(['next', async]);
        if (s2) {
            // we MUST pause to get the redirect object into the _incoming
            // buffer otherwise it would be passed directly to _send(),
            // which does not handle StreamRedirect objects!
            var _paused = s.paused;
            if (!_paused) {
                s.pause();
            }
            s.write(new StreamRedirect(s2));
            if (!_paused) {
                s.resume();
            }
        }
        else if (async) {
            s.resume();
        }
        else {
            next_called = true;
        }
    };
    s._send = function (err, x) {
        async = false;
        next_called = false;
        f(err, x, push, next);
        async = true;
        if (!next_called) {
            s.pause();
        }
    };
    self._addConsumer(s);
    return s;
};

/**
 * Consumes a single item from the Stream. Unlike consume, this function will
 * not provide a new stream for you to push values onto, and it will unsubscribe
 * as soon as it has a single error, value or nil from the source.
 *
 * You probably won't need to use this directly, but it is used internally by
 * some functions in the Highland library.
 *
 * @id pull
 * @section Streams
 * @name Stream.pull(f)
 * @param {Function} f - the function to handle data
 * @api public
 *
 * xs.pull(function (err, x) {
 *     // do something
 * });
 */

Stream.prototype.pull = function (f) {
    var s = this.consume(function (err, x) {
        s.source._removeConsumer(s);
        f(err, x);
    });
    s.resume();
};

/**
 * Writes a value to the Stream. If the Stream is paused it will go into the
 * Stream's incoming buffer, otherwise it will be immediately processed and
 * sent to the Stream's consumers (if any). Returns false if the Stream is
 * paused, true otherwise. This lets Node's pipe method handle back-pressure.
 *
 * You shouldn't need to call this yourself, but it may be called by Node
 * functions which treat Highland Streams as a [Node Writable Stream](http://nodejs.org/api/stream.html#stream_class_stream_writable).
 *
 * @id write
 * @section Streams
 * @name Stream.write(x)
 * @param x - the value to write to the Stream
 * @api public
 *
 * var xs = _();
 * xs.write(1);
 * xs.write(2);
 * xs.end();
 *
 * xs.toArray(function (ys) {
 *     // ys will be [1, 2]
 * });
 */

Stream.prototype.write = function (x) {
    if (this.paused) {
        this._incoming.push(x);
    }
    else {
        if (x instanceof StreamError) {
            this._send(x.error);
        }
        else {
            this._send(null, x);
        }
    }
    return !this.paused;
};

/**
 * Forks a stream, allowing you to add additional consumers with shared
 * back-pressure. A stream forked to multiple consumers will only pull values
 * from it's source as fast as the slowest consumer can handle them.
 *
 * @id fork
 * @section Streams
 * @name Stream.fork()
 * @api public
 *
 * var xs = _([1, 2, 3, 4]);
 * var ys = xs.fork();
 * var zs = xs.fork();
 *
 * // no values will be pulled from xs until zs also resume
 * ys.resume();
 *
 * // now both ys and zs will get values from xs
 * zs.resume();
 */

Stream.prototype.fork = function () {
    var s = new Stream();
    s.id = 'fork:' + s.id;
    s.source = this;
    this._consumers.push(s);
    this._checkBackPressure();
    return s;
};

/**
 * Observes a stream, allowing you to handle values as they are emitted, without
 * adding back-pressure or causing data to be pulled from the source. This can
 * be useful when you are performing two related queries on a stream where one
 * would block the other. Just be aware that a slow observer could fill up it's
 * buffer and cause memory issues. Where possible, you should use [fork](#fork).
 *
 * @id observe
 * @section Streams
 * @name Stream.observe()
 * @api public
 *
 * var xs = _([1, 2, 3, 4]);
 * var ys = xs.fork();
 * var zs = xs.observe();
 *
 * // now both zs and ys will recieve data as fast as ys can handle it
 * ys.resume();
 */

Stream.prototype.observe = function () {
    var s = new Stream();
    s.id = 'observe:' + s.id;
    s.source = this;
    this._observers.push(s);
    return s;
};

/**
 * Extracts errors from a Stream and applies them to an error handler
 * function. Returns a new Stream with the errors removed (unless the error
 * handler chooses to rethrow them using `push`). Errors can also be
 * transformed and put back onto the Stream as values.
 *
 * @id errors
 * @section Streams
 * @name Stream.errors(f)
 * @param {Function} f - the function to pass all errors to
 * @api public
 *
 * getDocument.errors(function (err, push) {
 *     if (err.statusCode === 404) {
 *         // not found, return empty doc
 *         push(null, {});
 *     }
 *     else {
 *         // otherwise, re-throw the error
 *         push(err);
 *     }
 * });
 */

Stream.prototype.errors = function (f) {
    return this.consume(function (err, x, push, next) {
        if (err) {
            f(err, push);
            next();
        }
        else if (x === nil) {
            push(null, nil);
        }
        else {
            push(null, x);
            next();
        }
    });
};
exposeMethod('errors');

/**
 * Like the [errors](#errors) method, but emits a Stream end marker after
 * an Error is encountered.
 *
 * @id stopOnError
 * @section Streams
 * @name Stream.stopOnError(f)
 * @param {Function} f - the function to handle an error
 * @api public
 *
 * brokenStream.stopOnError(function (err) {
 *     console.error('Something broke: ' + err);
 * });
 */

Stream.prototype.stopOnError = function (f) {
    return this.consume(function (err, x, push, next) {
        if (err) {
            f(err, push);
            push(null, nil);
        }
        else if (x === nil) {
            push(null, nil);
        }
        else {
            push(null, x);
            next();
        }
    });
};
exposeMethod('stopOnError');

/**
 * Iterates over every value from the Stream, calling the iterator function
 * on each of them. This function causes a **thunk**.
 *
 * If an error from the Stream reaches the `each` call, it will emit an
 * error event (which will cause it to throw if unhandled).
 *
 * @id each
 * @section Streams
 * @name Stream.each(f)
 * @param {Function} f - the iterator function
 * @api public
 *
 * _([1, 2, 3, 4]).each(function (x) {
 *     // will be called 4 times with x being 1, 2, 3 and 4
 * });
 */

Stream.prototype.each = function (f) {
    var self = this;
    return this.consume(function (err, x, push, next) {
        if (err) {
            self.emit('error', err);
        }
        else if (x !== nil) {
            f(x);
            next();
        }
    }).resume();
};
exposeMethod('each');

/**
 * Applies results from a Stream as arguments to a function
 *
 * @id apply
 * @section Streams
 * @name Stream.apply(f)
 * @param {Function} f - the function to apply arguments to
 * @api public
 *
 * _([1, 2, 3]).apply(function (a, b, c) {
 *     // a === 1
 *     // b === 2
 *     // c === 3
 * });
 */

Stream.prototype.apply = function (f) {
    return this.toArray(function (args) {
        f.apply(null, args);
    });
};
exposeMethod('apply');

/**
 * Collects all values from a Stream into an Array and calls a function with
 * once with the result. This function causes a **thunk**.
 *
 * If an error from the Stream reaches the `toArray` call, it will emit an
 * error event (which will cause it to throw if unhandled).
 *
 * @id toArray
 * @section Streams
 * @name Stream.toArray(f)
 * @param {Function} f - the callback to provide the completed Array to
 * @api public
 *
 * _([1, 2, 3, 4]).each(function (x) {
 *     // will be called 4 times with x being 1, 2, 3 and 4
 * });
 */

// TODO: implement using collect()?
Stream.prototype.toArray = function (f) {
    var self = this;
    var xs = [];
    return this.consume(function (err, x, push, next) {
        if (err) {
            self.emit('error', err);
        }
        else if (x === nil) {
            f(xs);
        }
        else {
            xs.push(x);
            next();
        }
    }).resume();
};

/**
 * Creates a new Stream of transformed values by applying a function to each
 * value from the source. The transformation function can be replaced with
 * a non-function value for convenience, and it will emit that value
 * for every data event on the source Stream.
 *
 * @id map
 * @section Streams
 * @name Stream.map(f)
 * @param f - the transformation function or value to map to
 * @api public
 *
 * var doubled = _([1, 2, 3, 4]).map(function (x) {
 *     return x * 2;
 * });
 *
 * _([1, 2, 3]).map('hi')  // => 'hi', 'hi', 'hi'
 */

Stream.prototype.map = function (f) {
    if (!isFunction(f)) {
        var val = f;
        f = function () {
            return val;
        };
    }
    return this.consume(function (err, x, push, next) {
        if (err) {
            push(err);
            next();
        }
        else if (x === nil) {
            push(err, x);
        }
        else {
            push(null, f(x));
            next();
        }
    });
};
exposeMethod('map');

/**
 * Creates a new Stream of values by applying each item in a Stream to an
 * iterator function which may return a Stream. Each item on these result
 * Streams are then emitted on a single output Stream.
 *
 * The same as calling `stream.map(f).flatten()`.
 *
 * @id flatMap
 * @section Streams
 * @name Stream.flatMap(f)
 * @param {Function} f - the iterator function
 * @api public
 *
 * filenames.flatMap(readFile)
 */

Stream.prototype.flatMap = function (f) {
    return this.map(f).flatten();
};
exposeMethod('flatMap');

/**
 * Creates a new Stream including only the values which pass a truth test.
 *
 * @id filter
 * @section Streams
 * @name Stream.filter(f)
 * @param f - the truth test function
 * @api public
 *
 * var evens = _([1, 2, 3, 4]).filter(function (x) {
 *     return x % 2 === 0;
 * });
 */

Stream.prototype.filter = function (f) {
    return this.consume(function (err, x, push, next) {
        if (err) {
            push(err);
            next();
        }
        else if (x === nil) {
            push(err, x);
        }
        else {
            if (f(x)) {
                push(null, x);
            }
            next();
        }
    });
};
exposeMethod('filter');

/**
 * Filters using a predicate which returns a Stream. If you need to check
 * against an asynchronous data source when filtering a Stream, this can
 * be convenient. The Stream returned from the filter function should have
 * a Boolean as it's first value (all other values on the Stream will be
 * disregarded).
 *
 * @id flatFilter
 * @section Streams
 * @name Stream.flatFilter(f)
 * @param {Function} f - the truth test function which returns a Stream
 * @api public
 *
 * var checkExists = _.wrapCallback(fs.exists);
 * filenames.flatFilter(checkExists)
 */

Stream.prototype.flatFilter = function (f) {
    var xs = this.observe();
    var ys = this.flatMap(function (x) {
        return f(x).take(1);
    });
    return xs.zip(ys)
        .filter(function (pair) {
            return pair[1];
        })
        .map(function (pair) {
            return pair[0];
        });
};
exposeMethod('flatFilter');

/**
 * A convenient form of filter, which returns the first object from a
 * Stream that passes the provided truth test
 *
 * @id find
 * @section Streams
 * @name Stream.find(f)
 * @param {Function} f - the truth test function which returns a Stream
 * @api public
 *
 * var docs = [
 *     {type: 'blogpost', title: 'foo'},
 *     {type: 'blogpost', title: 'bar'},
 *     {type: 'comment', title: 'foo'}
 * ];
 *
 * var f = function (x) {
 *     return x.type == 'blogpost';
 * };
 *
 * _(docs).find(f);
 * // => [{type: 'blogpost', title: 'foo'}]
 *
 * // example with partial application
 * var firstBlogpost = _.find(f);
 *
 * firstBlogpost(docs)
 * // => [{type: 'blogpost', title: 'foo'}]
 */

Stream.prototype.find = function (f) {
    return this.consume(function (err, x, push, next) {
        if (err) {
            push(err);
            next();
        }
        else if (x === nil) {
            push(err, x);
        }
        else {
            if (f(x)) {
                push(null, x);
                push(null, nil);
            }
            next();
        }
    }.bind(this));
};
exposeMethod('find');

/**
 * Filters a Stream to drop all non-truthy values.
 *
 * @id compact
 * @section Streams
 * @name Stream.compact()
 * @api public
 *
 * var compacted = _([0, 1, false, 3, null, undefined, 6]).compact();
 * // => [1, 3, 6]
 */

Stream.prototype.compact = function () {
    return this.filter(function (x) {
        return x;
    });
};
exposeMethod('compact');

/**
 * A convenient form of filter, which returns all objects from a Stream
 * match a set of property values.
 *
 * @id where
 * @section Streams
 * @name Stream.where(props)
 * @param {Object} props - the properties to match against
 * @api public
 *
 * var docs = [
 *     {type: 'blogpost', title: 'foo'},
 *     {type: 'blogpost', title: 'bar'},
 *     {type: 'comment', title: 'foo'}
 * ];
 *
 * _(docs).where({title: 'foo'})
 * // => {type: 'blogpost', title: 'foo'}
 * // => {type: 'comment', title: 'foo'}
 *
 * // example with partial application
 * var getBlogposts = _.where({type: 'blogpost'});
 *
 * getBlogposts(docs)
 * // => {type: 'blogpost', title: 'foo'}
 * // => {type: 'blogpost', title: 'bar'}
 */

Stream.prototype.where = function (props) {
    return this.filter(function (x) {
        for (var k in props) {
            if (x[k] !== props[k]) {
                return false;
            }
        }
        return true;
    });
};
exposeMethod('where');

/**
 * Takes two Streams and returns a Stream of corresponding pairs.
 *
 * @id zip
 * @section Streams
 * @name Stream.zip(ys)
 * @param {Array | Stream} ys - the other stream to combine values with
 * @api public
 *
 * _(['a', 'b', 'c']).zip([1, 2, 3])  // => ['a', 1], ['b', 2], ['c', 3]
 */

Stream.prototype.zip = function (ys) {
    ys = _(ys);
    var xs = this;
    var returned = 0;
    var z = [];
    function nextValue(index, max, src, push, next) {
        src.pull(function (err, x) {
            if (err) {
                push(null, err);
                nextValue(index, max, src, push, next);
            }
            else if (x === _.nil) {
                push(null, nil);
            }
            else {
                returned++;
                z[index] = x;
                if (returned === max) {
                    push(null, z);
                    next();
                }
            }
        });
    }
    return _(function (push, next) {
        returned = 0;
        z = [];
        nextValue(0, 2, xs, push, next);
        nextValue(1, 2, ys, push, next);
    });
};
exposeMethod('zip');

/**
 * Creates a new Stream with the first `n` values from the source.
 *
 * @id take
 * @section Streams
 * @name Stream.take(n)
 * @param {Number} n - integer representing number of values to read from source
 * @api public
 *
 * _([1, 2, 3, 4]).take(2) // => 1, 2
 */

// TODO: test that errors don't count in take 'n' calls
Stream.prototype.take = function (n) {
    if (n === 0) {
        return _([]);
    }
    return this.consume(function (err, x, push, next) {
        if (err) {
            push(err);
            if (n > 0) {
                next();
            }
            else {
                push(null, nil);
            }
        }
        else if (x === nil) {
            push(null, nil);
        }
        else {
            n--;
            push(null, x);
            if (n > 0) {
                next();
            }
            else {
                push(null, nil);
            }
        }
    });
};
exposeMethod('take');

/**
 * Reads values from a Stream of Streams, emitting them on a Single output
 * Stream. This can be thought of as a flatten, just one level deep. Often
 * used for resolving asynchronous actions such as a HTTP request or reading
 * a file.
 *
 * @id sequence
 * @section Streams
 * @name Stream.sequence()
 * @api public
 *
 * var nums = _([
 *     _([1, 2, 3]),
 *     _([4, 5, 6])
 * ]);
 *
 * nums.sequence()  // => 1, 2, 3, 4, 5, 6
 *
 * // using sequence to read from files in series
 * filenames.map(readFile).sequence()
 */

Stream.prototype.sequence = function () {
    var original = this;
    var curr = this;
    return _(function (push, next) {
        curr.pull(function (err, x) {
            if (err) {
                push(err);
                return next();
            }
            else if (Array.isArray(x)) {
                // just send all values from array directly
                x.forEach(function (y) {
                    push(null, y);
                });
                return next();
            }
            else if (x instanceof Stream) {
                if (curr === original) {
                    // switch to reading new stream
                    curr = x;
                    return next();
                }
                else {
                    // sequence only goes 1 level deep
                    push(null, x);
                    return next();
                }
            }
<<<<<<< HEAD
        });
    };
    exposeMethod('filter');

    /**
     * Filters using a predicate which returns a Stream. If you need to check
     * against an asynchronous data source when filtering a Stream, this can
     * be convenient. The Stream returned from the filter function should have
     * a Boolean as it's first value (all other values on the Stream will be
     * disregarded).
     *
     * @id flatFilter
     * @section Streams
     * @name Stream.flatFilter(f)
     * @param {Function} f - the truth test function which returns a Stream
     * @api public
     *
     * var checkExists = _.wrapCallback(fs.exists);
     * filenames.flatFilter(checkExists)
     */

    Stream.prototype.flatFilter = function (f) {
        var xs = this.observe();
        var ys = this.flatMap(function (x) {
            return f(x).take(1);
        });
        return xs.zip(ys)
            .filter(function (pair) {
                return pair[1];
            })
            .map(function (pair) {
                return pair[0];
            });
    };
    exposeMethod('flatFilter');

    /**
     * A convenient form of filter, which returns the first object from a
     * Stream that passes the provided truth test
     *
     * @id find
     * @section Streams
     * @name Stream.find(f)
     * @param {Function} f - the truth test function which returns a Stream
     * @api public
     *
     * var docs = [
     *     {type: 'blogpost', title: 'foo'},
     *     {type: 'blogpost', title: 'bar'},
     *     {type: 'comment', title: 'foo'}
     * ];
     *
     * var f = function (x) {
     *     return x.type == 'blogpost';
     * };
     *
     * _(docs).find(f);
     * // => [{type: 'blogpost', title: 'foo'}]
     *
     * // example with partial application
     * var firstBlogpost = _.find(f);
     *
     * firstBlogpost(docs)
     * // => [{type: 'blogpost', title: 'foo'}]
     */

    Stream.prototype.find = function (f) {
        return this.consume(function (err, x, push, next) {
            if (err) {
                push(err);
                next();
            }
            else if (x === nil) {
                push(err, x);
            }
            else {
                if (f(x)) {
                    push(null, x);
                    push(null, nil);
                }
                next();
            }
        }.bind(this));
    };
    exposeMethod('find');

    /**
     * Filters a Stream to drop all non-truthy values.
     *
     * @id compact
     * @section Streams
     * @name Stream.compact()
     * @api public
     *
     * var compacted = _([0, 1, false, 3, null, undefined, 6]).compact();
     * // => [1, 3, 6]
     */

    Stream.prototype.compact = function () {
        return this.filter(function (x) {
            return x;
        });
    };
    exposeMethod('compact');

    /**
     * A convenient form of filter, which returns all objects from a Stream
     * match a set of property values.
     *
     * @id where
     * @section Streams
     * @name Stream.where(props)
     * @param {Object} props - the properties to match against
     * @api public
     *
     * var docs = [
     *     {type: 'blogpost', title: 'foo'},
     *     {type: 'blogpost', title: 'bar'},
     *     {type: 'comment', title: 'foo'}
     * ];
     *
     * _(docs).where({title: 'foo'})
     * // => {type: 'blogpost', title: 'foo'}
     * // => {type: 'comment', title: 'foo'}
     *
     * // example with partial application
     * var getBlogposts = _.where({type: 'blogpost'});
     *
     * getBlogposts(docs)
     * // => {type: 'blogpost', title: 'foo'}
     * // => {type: 'blogpost', title: 'bar'}
     */

    Stream.prototype.where = function (props) {
        return this.filter(function (x) {
            for (var k in props) {
                if (x[k] !== props[k]) {
                    return false;
=======
            else if (x === nil) {
                if (curr === original) {
                    push(null, nil);
>>>>>>> d3e2d5a7
                }
                else {
                    // resume reading from original
                    curr = original;
                    return next();
                }
            }
            else {
                if (curr === original) {
                    // we shouldn't be getting non-stream (or array)
                    // values from the top-level stream
                    push(new Error(
                        'Expected Stream, got ' + (typeof x)
                    ));
                    return next();
                }
                else {
                    push(null, x);
                    return next();
                }
            }
        });
    });
};
exposeMethod('sequence');

/**
 * An alias for the [sequence](#sequence) method.
 *
 * @id series
 * @section Streams
 * @name Stream.series()
 * @api public
 *
 * filenames.map(readFile).series()
 */

Stream.prototype.series = Stream.prototype.sequence;
_.series = _.sequence;

/**
 * Recursively reads values from a Stream which may contain nested Streams
 * or Arrays. As values or errors are encountered, they are emitted on a
 * single output Stream.
 *
 * @id flatten
 * @section Streams
 * @name Stream.flatten()
 * @api public
 *
 * _([1, [2, 3], [[4]]]).flatten();  // => 1, 2, 3, 4
 *
 * var nums = _(
 *     _([1, 2, 3]),
 *     _([4, _([5, 6]) ])
 * );
 *
 * nums.flatten();  // => 1, 2, 3, 4, 5, 6
 */

Stream.prototype.flatten = function () {
    var curr = this;
    var stack = [];
    return _(function (push, next) {
        curr.pull(function (err, x) {
            if (err) {
                push(err);
                return next();
            }
            if (Array.isArray(x)) {
                x = _(x);
            }
            if (x instanceof Stream) {
                stack.push(curr);
                curr = x;
                next();
            }
            else if (x === nil) {
                if (stack.length) {
                    curr = stack.pop();
                    next();
                }
                else {
                    push(null, nil);
                }
            }
            else {
                push(null, x);
                next();
            }
        });
    });
};
exposeMethod('flatten');

/**
 * Takes a Stream of Streams and reads from them in parallel, buffering
 * the results until they can be returned to the consumer in their original
 * order.
 *
 * @id parallel
 * @section Streams
 * @name Stream.parallel(n)
 * @param {Number} n - the maximum number of concurrent reads/buffers
 * @api public
 *
 * var readFile = _.wrapCallback(fs.readFile);
 * var filenames = _(['foo.txt', 'bar.txt', 'baz.txt']);
 *
 * // read from up to 10 files at once
 * filenames.map(readFile).parallel(10);
 */

Stream.prototype.parallel = function (n) {
    var buffers = [];
    var running = 0;
    var self = this;
    var ondata = null;
    return _(function (push, next) {
        ondata = null;
        // make sure we're reading from 'n' streams
        var len = buffers.length;
        if (!self.ended && running < n) {
            var i = 0;
            self.take(n - running).each(function (x) {
                running++;
                var target = buffers[len + i] = [];
                i++;
                x.consume(function (err, x, _push, _next) {
                    if (x === nil) {
                        running--;
                        target.push([null, nil]);
                    }
                    else {
                        target.push([err, x]);
                        _next();
                    }
                    if (target === buffers[0] && ondata) {
                        ondata();
                    }
                }).resume();
            });
        }
        // check if we have buffered data we can send
        if (buffers.length) {
            if (buffers[0].length) {
                var args = buffers[0].shift();
                var err = args[0];
                var x = args[1];
                if (x === nil) {
                    // stream finished, move on to next one
                    buffers.shift();
                }
                else {
                    push(err, x);
                }
                next();
            }
            else {
                // waiting for more data from first stream
                ondata = function () {
                    ondata = null;
                    next();
                };
            }
        }
        else if (self.ended && running === 0) {
            // totally done
            push(null, nil);
            return;
        }
        else {
            // waiting for more streams to read
            ondata = function () {
                ondata = null;
                next();
            };
        }
    });
};
exposeMethod('parallel');

/**
 * Switches source to an alternate Stream if the current Stream is empty.
 *
 * @id otherwise
 * @section Streams
 * @name Stream.otherwise(ys)
 * @param {Stream} ys - alternate stream to use if this stream is empty
 * @api public
 *
 * _([1,2,3]).otherwise(['foo'])  // => 1, 2, 3
 * _([]).otherwise(['foo'])       // => 'foo'
 *
 * _.otherwise(_(['foo']), _([1,2,3]))    // => 1, 2, 3
 * _.otherwise(_(['foo']), _([]))         // => 'foo'
 */

Stream.prototype.otherwise = function (ys) {
    var xs = this;
    return xs.consume(function (err, x, push, next) {
        if (err) {
            // got an error, just keep going
            push(err);
            next();
        }
        if (x === nil) {
            // hit the end without redirecting to xs, use alternative
            next(ys);
        }
        else {
            // got a value, push it, then redirect to xs
            push(null, x);
            next(xs);
        }
    });
};
exposeMethod('otherwise');

/**
 * Adds a value to the end of a Stream.
 *
 * @id append
 * @section Streams
 * @name Stream.append(y)
 * @param y - the value to append to the Stream
 * @api public
 *
 * _([1, 2, 3]).append(4)  // => 1, 2, 3, 4
 */

Stream.prototype.append = function (y) {
    return this.consume(function (err, x, push, next) {
        if (x === nil) {
            push(null, y);
            push(null, _.nil);
        }
        else {
            push(err, x);
            next();
        }
    });
};
exposeMethod('append');

/**
 * Boils down a Stream to a single value. The memo is the initial state
 * of the reduction, and each successive step of it should be returned by
 * the iterator function. The iterator is passed two arguments:
 * the memo and the next value.
 *
 * @id reduce
 * @section Streams
 * @name Stream.reduce(memo, iterator)
 * @param memo - the initial state of the reduction
 * @param {Function} iterator - the function which reduces the values
 * @api public
 *
 * var add = function (a, b) {
 *     return a + b;
 * };
 *
 * _([1, 2, 3, 4]).reduce(0, add)  // => 10
 */

// TODO: convert this to this.scan(z, f).last()
Stream.prototype.reduce = function (z, f) {
    return this.consume(function (err, x, push, next) {
        if (x === nil) {
            push(null, z);
            push(null, _.nil);
        }
        else if (err) {
            push(err);
            next();
        }
        else {
            z = f(z, x);
            next();
        }
    });
};
exposeMethod('reduce');

/**
 * Same as [reduce](#reduce), but uses the first element as the initial
 * state instead of passing in a `memo` value.
 *
 * @id reduce1
 * @section Streams
 * @name Stream.reduce1(iterator)
 * @param {Function} iterator - the function which reduces the values
 * @api public
 *
 * _([1, 2, 3, 4]).reduce1(add)  // => 10
 */

Stream.prototype.reduce1 = function (f) {
    var self = this;
    return _(function (push, next) {
        self.pull(function (err, x) {
            if (err) {
                push(err);
                next();
            }
            if (x === nil) {
                push(null, nil);
            }
            else {
                next(self.reduce(x, f));
            }
        });
    });
};
exposeMethod('reduce1');

/**
 * Groups all values into an Array and passes down the stream as a single
 * data event. This is a bit like doing [toArray](#toArray), but instead
 * of accepting a callback and causing a *thunk*, it passes the value on.
 *
 * @id collect
 * @section Streams
 * @name Stream.collect()
 * @api public
 *
 * _(['foo', 'bar']).collect().toArray(function (xs) {
 *     // xs will be [['foo', 'bar']]
 * });
 */

Stream.prototype.collect = function () {
    var xs = [];
    return this.consume(function (err, x, push, next) {
        if (err) {
            push(err);
            next();
        }
        else if (x === nil) {
            push(null, xs);
            push(null, nil);
        }
        else {
            xs.push(x);
            next();
        }
    });
};
exposeMethod('collect');

/**
 * Like [reduce](#reduce), but emits each intermediate value of the
 * reduction as it is calculated.
 *
 * @id scan
 * @section Streams
 * @name Stream.scan(memo, iterator)
 * @param memo - the initial state of the reduction
 * @param {Function} iterator - the function which reduces the values
 * @api public
 *
 * _([1, 2, 3, 4]).scan(0, add)  // => 0, 1, 3, 6, 10
 */

Stream.prototype.scan = function (z, f) {
    var self = this;
    return _([z]).concat(
        self.consume(function (err, x, push, next) {
            if (x === nil) {
                push(null, _.nil);
            }
            else if (err) {
                push(err);
                next();
            }
            else {
                z = f(z, x);
                push(null, z);
                next();
            }
        })
    );
};
exposeMethod('scan');

/**
 * Concatenates a Stream to the end of this Stream.
 *
 * Be aware that in the top-level export, the args may be in the reverse
 * order to what you'd expect `_([a], [b]) => [b, a]`, as this follows the
 * convention of other top-level exported functions which do `x` to `y`.
 *
 * @id concat
 * @section Streams
 * @name Stream.concat(ys)
 * @params {Stream | Array} ys - the values to concatenate onto this Stream
 * @api public
 *
 * _([1, 2]).concat([3, 4])  // => 1, 2, 3, 4
 * _.concat([3, 4], [1, 2])  // => 1, 2, 3, 4
 */

Stream.prototype.concat = function (ys) {
    return this.consume(function (err, x, push, next) {
        if (x === nil) {
            next(ys);
        }
        else {
            push(err, x);
            next();
        }
    });
};
exposeMethod('concat');

/**
 * Calls a named method on each object from the Stream - returning
 * a new stream with the result of those calls.
 *
 * @id invoke
 * @section Streams
 * @name Stream.invoke(method, args)
 * @param {String} method - the method name to call
 * @param {Array} args - the arguments to call the method with
 * @api public
 *
 * _(['foo', 'bar']).invoke('toUpperCase', [])  // => FOO, BAR
 *
 * filenames.map(readFile).sequence().invoke('toString', ['utf8']);
 */

Stream.prototype.invoke = function (method, args) {
    return this.map(function (x) {
        return x[method].apply(x, args);
    });
};
exposeMethod('invoke');

/**
 * Ensures that only one data event is push downstream (or into the buffer)
 * every `ms` milliseconds, any other values are dropped.
 *
 * @id throttle
 * @section Streams
 * @name Stream.throttle(ms)
 * @param {Number} ms - the minimum milliseconds between each value
 * @api public
 *
 * _('mousemove', document).throttle(1000);
 */

Stream.prototype.throttle = function (ms) {
    var s = new Stream();
    var last = 0;
    var _write = s.write;
    s.write = function (x) {
        var now = new Date().getTime();
        if (x instanceof StreamError || x === nil) {
            return _write.apply(this, arguments);
        }
        else if (now - ms >= last) {
            last = now;
            return _write.apply(this, arguments);
        }
    };
    this._addConsumer(s);
    return s;
};
exposeMethod('throttle');

/**
 * Holds off pushing data events downstream until there has been no more
 * data for `ms` milliseconds. Sends the last value that occurred before
 * the delay, discarding all other values.
 *
 * @id debounce
 * @section Streams
 * @name Stream.debounce(ms)
 * @param {Number} ms - the milliseconds to wait before sending data
 * @api public
 *
 * // sends last keyup event after user has stopped typing for 1 second
 * $('keyup', textbox).debounce(1000);
 */

Stream.prototype.debounce = function (ms) {
    var s = new Stream();
    var t = null;
    var nothing = {};
    var last = nothing;
    var _write = s.write;
    s.write = function (x) {
        if (x instanceof StreamError) {
            // let errors through regardless
            return _write.apply(this, arguments);
        }
        else if (x === nil) {
            if (t) {
                clearTimeout(t);
            }
            if (last !== nothing) {
                _write.call(s, last);
            }
            return _write.apply(this, arguments);
        }
        else {
            last = x;
            if (t) {
                clearTimeout(t);
            }
            t = setTimeout(function () {
                _write.call(s, last);
            }, ms);
            return !this.paused;
        }
    };
    this._addConsumer(s);
    return s;
};
exposeMethod('debounce');

/**
 * Creates a new Stream, which when read from, only returns the last
 * seen value from the source. The source stream does not experience
 * back-pressure. Useful if you're using a Stream to model a changing
 * property which you need to query periodically.
 *
 * @id latest
 * @section Streams
 * @name Stream.latest()
 * @api public
 *
 * // slowThing will always get the last known mouse position
 * // when it asks for more data from the mousePosition stream
 * mousePosition.latest().map(slowThing)
 */

Stream.prototype.latest = function () {
    var s = new Stream();
    var nothing = {};
    var last = nothing;
    var _write = s.write;
    s.pause = function () {
        this.paused = true;
        // do not force parent to checkBackpressure
    };
    s.write = function (x) {
        if (x instanceof StreamError) {
            // pass errors straight through
            _write.call(this, x);
        }
        else if (x === nil) {
            _write.call(this, x);
        }
        else {
            if (this.paused) {
                this._incoming = this._incoming.filter(function (x) {
                    // remove any existing values from buffer
                    return x instanceof StreamError || x === nil;
                });
                this._incoming.push(x);
            }
            else {
                _write.call(this, x);
            }
        }
        // never push back
        return true;
    };
    this._addConsumer(s);
    s.resume();
    return s;
};
exposeMethod('latest');

/**
 * Returns values from an Object as a Stream. Reads properties
 * lazily, so if you don't read from all keys on an object, not
 * all properties will be read from (may have an effect where getters
 * are used).
 *
 * @id values
 * @section Objects
 * @name _.values(obj)
 * @param {Object} obj - the object to return values from
 * @api public
 *
 * _.values({foo: 1, bar: 2, baz: 3})  // => 1, 2, 3
 */

_.values = function (obj) {
    return _.keys(obj).map(function (k) {
        return obj[k];
    });
};

/**
 * Returns keys from an Object as a Stream.
 *
 * @id keys
 * @section Objects
 * @name _.keys(obj)
 * @param {Object} obj - the object to return keys from
 * @api public
 *
 * _.keys({foo: 1, bar: 2, baz: 3})  // => 'foo', 'bar', 'baz'
 */

_.keys = function (obj) {
    var keys = [];
    for (var k in obj) {
        if (obj.hasOwnProperty(k)) {
            keys.push(k);
        }
    }
    return _(keys);
};

/**
 * Returns key/value pairs for an Object as a Stream. Reads properties
 * lazily, so if you don't read from all keys on an object, not
 * all properties will be read from (may have an effect where getters
 * are used).
 *
 * @id pairs
 * @section Objects
 * @name _.pairs(obj)
 * @param {Object} obj - the object to return key/value pairs from
 * @api public
 *
 * _.pairs({foo: 1, bar: 2})  // => ['foo', 1], ['bar', 2]
 */

_.pairs = function (obj) {
    return _.keys(obj).map(function (k) {
        return [k, obj[k]];
    });
};

/**
 * Extends one object with the properties of another. **Note:** The
 * arguments are in the reverse order of other libraries such as
 * underscore. This is so it follows the convention of other functions in
 * this library and so you can more meaningfully partially apply it.
 *
 * @id extend
 * @section Objects
 * @name _.extend(a, b)
 * @param {Object} a - the properties to extend b with
 * @param {Object} b - the original object to extend
 * @api public
 *
 * _.extend({name: 'bar'}, {name: 'foo', price: 20})
 * // => {name: 'bar', price: 20}
 *
 * // example of partial application
 * var publish = _.extend({published: true});
 *
 * publish({title: 'test post'})
 * // => {title: 'test post', published: true}
 */

_.extend = _.curry(function (extensions, target) {
    for (var k in extensions) {
        if (extensions.hasOwnProperty(k)) {
            target[k] = extensions[k];
        }
    }
    return target;
});

/**
 * Returns a property from an object.
 *
 * @id get
 * @section Objects
 * @name _.get(prop, obj)
 * @param {String} prop - the property to return
 * @param {Object} obj - the object to read properties from
 * @api public
 *
 * var obj = {foo: 'bar', baz: 123};
 * _.get('foo', obj) // => 'bar'
 *
 * // making use of partial application
 * var posts = [
 *   {title: 'one'},
 *   {title: 'two'},
 *   {title: 'three'}
 * ];
 *
 * _(posts).map(_.get('title'))  // => 'one', 'two', 'three'
 */

_.get = _.curry(function (prop, obj) {
    return obj[prop];
});

/**
 * Updates a property on an object, returning the updated object.
 *
 * @id set
 * @section Objects
 * @name _.set(prop, value, obj)
 * @param {String} prop - the property to return
 * @param value - the value to set the property to
 * @param {Object} obj - the object to set properties on
 * @api public
 *
 * var obj = {foo: 'bar', baz: 123};
 * _.set('foo', 'wheeee', obj) // => {foo: 'wheeee', baz: 123}
 *
 * // making use of partial application
 * var publish = _.set('published', true);
 *
 * publish({title: 'example'})  // => {title: 'example', published: true}
 */

_.set = _.curry(function (prop, val, obj) {
    obj[prop] = val;
    return obj;
});

/**
 * Logs values to the console, a simple wrapper around `console.log` that
 * it suitable for passing to other functions by reference without having to
 * call `bind`.
 *
 * @id log
 * @section Utils
 * @name _.log(args..)
 * @api public
 *
 * _.log('Hello, world!');
 *
 * _([1, 2, 3, 4]).each(_.log);
 */

_.log = function () {
    console.log.apply(console, arguments);
};

/**
 * Wraps a node-style async function which accepts a callback, transforming
 * it to a function which accepts the same arguments minus the callback and
 * returns a Highland Stream instead. Only the first argument to the
 * callback (or an error) will be pushed onto the Stream.
 *
 * @id wrapCallback
 * @section Utils
 * @name _.wrapCallback(f)
 * @param {Function} f - the node-style function to wrap
 * @api public
 *
 * var fs = require('fs');
 *
 * var readFile = _.wrapCallback(fs.readFile);
 *
 * readFile('example.txt').apply(function (data) {
 *     // data is now the contents of example.txt
 * });
 */

_.wrapCallback = function (f) {
    return function () {
        var args = slice.call(arguments);
        return _(function (push) {
            var cb = function (err, x) {
                if (err) {
                    push(err);
                }
                else {
                    push(null, x);
                }
                push(null, nil);
            };
            f.apply(null, args.concat([cb]));
        });
    };
};

/**
 * Add two values. Can be partially applied.
 *
 * @id add
 * @section Operators
 * @name _.add(a, b)
 * @api public
 *
 * add(1, 2) === 3
 * add(1)(5) === 6
 */

_.add = _.curry(function (a, b) {
    return a + b;
});

},{"events":2,"util":6}],2:[function(_dereq_,module,exports){
// Copyright Joyent, Inc. and other Node contributors.
//
// Permission is hereby granted, free of charge, to any person obtaining a
// copy of this software and associated documentation files (the
// "Software"), to deal in the Software without restriction, including
// without limitation the rights to use, copy, modify, merge, publish,
// distribute, sublicense, and/or sell copies of the Software, and to permit
// persons to whom the Software is furnished to do so, subject to the
// following conditions:
//
// The above copyright notice and this permission notice shall be included
// in all copies or substantial portions of the Software.
//
// THE SOFTWARE IS PROVIDED "AS IS", WITHOUT WARRANTY OF ANY KIND, EXPRESS
// OR IMPLIED, INCLUDING BUT NOT LIMITED TO THE WARRANTIES OF
// MERCHANTABILITY, FITNESS FOR A PARTICULAR PURPOSE AND NONINFRINGEMENT. IN
// NO EVENT SHALL THE AUTHORS OR COPYRIGHT HOLDERS BE LIABLE FOR ANY CLAIM,
// DAMAGES OR OTHER LIABILITY, WHETHER IN AN ACTION OF CONTRACT, TORT OR
// OTHERWISE, ARISING FROM, OUT OF OR IN CONNECTION WITH THE SOFTWARE OR THE
// USE OR OTHER DEALINGS IN THE SOFTWARE.

function EventEmitter() {
  this._events = this._events || {};
  this._maxListeners = this._maxListeners || undefined;
}
module.exports = EventEmitter;

// Backwards-compat with node 0.10.x
EventEmitter.EventEmitter = EventEmitter;

EventEmitter.prototype._events = undefined;
EventEmitter.prototype._maxListeners = undefined;

// By default EventEmitters will print a warning if more than 10 listeners are
// added to it. This is a useful default which helps finding memory leaks.
EventEmitter.defaultMaxListeners = 10;

// Obviously not all Emitters should be limited to 10. This function allows
// that to be increased. Set to zero for unlimited.
EventEmitter.prototype.setMaxListeners = function(n) {
  if (!isNumber(n) || n < 0 || isNaN(n))
    throw TypeError('n must be a positive number');
  this._maxListeners = n;
  return this;
};

EventEmitter.prototype.emit = function(type) {
  var er, handler, len, args, i, listeners;

  if (!this._events)
    this._events = {};

  // If there is no 'error' event listener then throw.
  if (type === 'error') {
    if (!this._events.error ||
        (isObject(this._events.error) && !this._events.error.length)) {
      er = arguments[1];
      if (er instanceof Error) {
        throw er; // Unhandled 'error' event
      } else {
        throw TypeError('Uncaught, unspecified "error" event.');
      }
      return false;
    }
  }

  handler = this._events[type];

  if (isUndefined(handler))
    return false;

  if (isFunction(handler)) {
    switch (arguments.length) {
      // fast cases
      case 1:
        handler.call(this);
        break;
      case 2:
        handler.call(this, arguments[1]);
        break;
      case 3:
        handler.call(this, arguments[1], arguments[2]);
        break;
      // slower
      default:
        len = arguments.length;
        args = new Array(len - 1);
        for (i = 1; i < len; i++)
          args[i - 1] = arguments[i];
        handler.apply(this, args);
    }
  } else if (isObject(handler)) {
    len = arguments.length;
    args = new Array(len - 1);
    for (i = 1; i < len; i++)
      args[i - 1] = arguments[i];

    listeners = handler.slice();
    len = listeners.length;
    for (i = 0; i < len; i++)
      listeners[i].apply(this, args);
  }

  return true;
};

EventEmitter.prototype.addListener = function(type, listener) {
  var m;

  if (!isFunction(listener))
    throw TypeError('listener must be a function');

  if (!this._events)
    this._events = {};

  // To avoid recursion in the case that type === "newListener"! Before
  // adding it to the listeners, first emit "newListener".
  if (this._events.newListener)
    this.emit('newListener', type,
              isFunction(listener.listener) ?
              listener.listener : listener);

  if (!this._events[type])
    // Optimize the case of one listener. Don't need the extra array object.
    this._events[type] = listener;
  else if (isObject(this._events[type]))
    // If we've already got an array, just append.
    this._events[type].push(listener);
  else
    // Adding the second element, need to change to array.
    this._events[type] = [this._events[type], listener];

  // Check for listener leak
  if (isObject(this._events[type]) && !this._events[type].warned) {
    var m;
    if (!isUndefined(this._maxListeners)) {
      m = this._maxListeners;
    } else {
      m = EventEmitter.defaultMaxListeners;
    }

    if (m && m > 0 && this._events[type].length > m) {
      this._events[type].warned = true;
      console.error('(node) warning: possible EventEmitter memory ' +
                    'leak detected. %d listeners added. ' +
                    'Use emitter.setMaxListeners() to increase limit.',
                    this._events[type].length);
      console.trace();
    }
  }

  return this;
};

EventEmitter.prototype.on = EventEmitter.prototype.addListener;

EventEmitter.prototype.once = function(type, listener) {
  if (!isFunction(listener))
    throw TypeError('listener must be a function');

  var fired = false;

  function g() {
    this.removeListener(type, g);

    if (!fired) {
      fired = true;
      listener.apply(this, arguments);
    }
  }

  g.listener = listener;
  this.on(type, g);

  return this;
};

// emits a 'removeListener' event iff the listener was removed
EventEmitter.prototype.removeListener = function(type, listener) {
  var list, position, length, i;

  if (!isFunction(listener))
    throw TypeError('listener must be a function');

  if (!this._events || !this._events[type])
    return this;

  list = this._events[type];
  length = list.length;
  position = -1;

  if (list === listener ||
      (isFunction(list.listener) && list.listener === listener)) {
    delete this._events[type];
    if (this._events.removeListener)
      this.emit('removeListener', type, listener);

  } else if (isObject(list)) {
    for (i = length; i-- > 0;) {
      if (list[i] === listener ||
          (list[i].listener && list[i].listener === listener)) {
        position = i;
        break;
      }
    }

    if (position < 0)
      return this;

    if (list.length === 1) {
      list.length = 0;
      delete this._events[type];
    } else {
      list.splice(position, 1);
    }

    if (this._events.removeListener)
      this.emit('removeListener', type, listener);
  }

  return this;
};

EventEmitter.prototype.removeAllListeners = function(type) {
  var key, listeners;

  if (!this._events)
    return this;

  // not listening for removeListener, no need to emit
  if (!this._events.removeListener) {
    if (arguments.length === 0)
      this._events = {};
    else if (this._events[type])
      delete this._events[type];
    return this;
  }

  // emit removeListener for all listeners on all events
  if (arguments.length === 0) {
    for (key in this._events) {
      if (key === 'removeListener') continue;
      this.removeAllListeners(key);
    }
    this.removeAllListeners('removeListener');
    this._events = {};
    return this;
  }

  listeners = this._events[type];

  if (isFunction(listeners)) {
    this.removeListener(type, listeners);
  } else {
    // LIFO order
    while (listeners.length)
      this.removeListener(type, listeners[listeners.length - 1]);
  }
  delete this._events[type];

  return this;
};

EventEmitter.prototype.listeners = function(type) {
  var ret;
  if (!this._events || !this._events[type])
    ret = [];
  else if (isFunction(this._events[type]))
    ret = [this._events[type]];
  else
    ret = this._events[type].slice();
  return ret;
};

EventEmitter.listenerCount = function(emitter, type) {
  var ret;
  if (!emitter._events || !emitter._events[type])
    ret = 0;
  else if (isFunction(emitter._events[type]))
    ret = 1;
  else
    ret = emitter._events[type].length;
  return ret;
};

function isFunction(arg) {
  return typeof arg === 'function';
}

function isNumber(arg) {
  return typeof arg === 'number';
}

function isObject(arg) {
  return typeof arg === 'object' && arg !== null;
}

function isUndefined(arg) {
  return arg === void 0;
}

},{}],3:[function(_dereq_,module,exports){
if (typeof Object.create === 'function') {
  // implementation from standard node.js 'util' module
  module.exports = function inherits(ctor, superCtor) {
    ctor.super_ = superCtor
    ctor.prototype = Object.create(superCtor.prototype, {
      constructor: {
        value: ctor,
        enumerable: false,
        writable: true,
        configurable: true
      }
    });
  };
} else {
  // old school shim for old browsers
  module.exports = function inherits(ctor, superCtor) {
    ctor.super_ = superCtor
    var TempCtor = function () {}
    TempCtor.prototype = superCtor.prototype
    ctor.prototype = new TempCtor()
    ctor.prototype.constructor = ctor
  }
}

},{}],4:[function(_dereq_,module,exports){
// shim for using process in browser

var process = module.exports = {};

process.nextTick = (function () {
    var canSetImmediate = typeof window !== 'undefined'
    && window.setImmediate;
    var canPost = typeof window !== 'undefined'
    && window.postMessage && window.addEventListener
    ;

    if (canSetImmediate) {
        return function (f) { return window.setImmediate(f) };
    }

    if (canPost) {
        var queue = [];
        window.addEventListener('message', function (ev) {
            var source = ev.source;
            if ((source === window || source === null) && ev.data === 'process-tick') {
                ev.stopPropagation();
                if (queue.length > 0) {
                    var fn = queue.shift();
                    fn();
                }
            }
        }, true);

        return function nextTick(fn) {
            queue.push(fn);
            window.postMessage('process-tick', '*');
        };
    }

    return function nextTick(fn) {
        setTimeout(fn, 0);
    };
})();

process.title = 'browser';
process.browser = true;
process.env = {};
process.argv = [];

process.binding = function (name) {
    throw new Error('process.binding is not supported');
}

// TODO(shtylman)
process.cwd = function () { return '/' };
process.chdir = function (dir) {
    throw new Error('process.chdir is not supported');
};

},{}],5:[function(_dereq_,module,exports){
module.exports = function isBuffer(arg) {
  return arg && typeof arg === 'object'
    && typeof arg.copy === 'function'
    && typeof arg.fill === 'function'
    && typeof arg.readUInt8 === 'function';
}
},{}],6:[function(_dereq_,module,exports){
(function (process,global){
// Copyright Joyent, Inc. and other Node contributors.
//
// Permission is hereby granted, free of charge, to any person obtaining a
// copy of this software and associated documentation files (the
// "Software"), to deal in the Software without restriction, including
// without limitation the rights to use, copy, modify, merge, publish,
// distribute, sublicense, and/or sell copies of the Software, and to permit
// persons to whom the Software is furnished to do so, subject to the
// following conditions:
//
// The above copyright notice and this permission notice shall be included
// in all copies or substantial portions of the Software.
//
// THE SOFTWARE IS PROVIDED "AS IS", WITHOUT WARRANTY OF ANY KIND, EXPRESS
// OR IMPLIED, INCLUDING BUT NOT LIMITED TO THE WARRANTIES OF
// MERCHANTABILITY, FITNESS FOR A PARTICULAR PURPOSE AND NONINFRINGEMENT. IN
// NO EVENT SHALL THE AUTHORS OR COPYRIGHT HOLDERS BE LIABLE FOR ANY CLAIM,
// DAMAGES OR OTHER LIABILITY, WHETHER IN AN ACTION OF CONTRACT, TORT OR
// OTHERWISE, ARISING FROM, OUT OF OR IN CONNECTION WITH THE SOFTWARE OR THE
// USE OR OTHER DEALINGS IN THE SOFTWARE.

var formatRegExp = /%[sdj%]/g;
exports.format = function(f) {
  if (!isString(f)) {
    var objects = [];
    for (var i = 0; i < arguments.length; i++) {
      objects.push(inspect(arguments[i]));
    }
    return objects.join(' ');
  }

  var i = 1;
  var args = arguments;
  var len = args.length;
  var str = String(f).replace(formatRegExp, function(x) {
    if (x === '%%') return '%';
    if (i >= len) return x;
    switch (x) {
      case '%s': return String(args[i++]);
      case '%d': return Number(args[i++]);
      case '%j':
        try {
          return JSON.stringify(args[i++]);
        } catch (_) {
          return '[Circular]';
        }
      default:
        return x;
    }
  });
  for (var x = args[i]; i < len; x = args[++i]) {
    if (isNull(x) || !isObject(x)) {
      str += ' ' + x;
    } else {
      str += ' ' + inspect(x);
    }
  }
  return str;
};


// Mark that a method should not be used.
// Returns a modified function which warns once by default.
// If --no-deprecation is set, then it is a no-op.
exports.deprecate = function(fn, msg) {
  // Allow for deprecating things in the process of starting up.
  if (isUndefined(global.process)) {
    return function() {
      return exports.deprecate(fn, msg).apply(this, arguments);
    };
  }

  if (process.noDeprecation === true) {
    return fn;
  }

  var warned = false;
  function deprecated() {
    if (!warned) {
      if (process.throwDeprecation) {
        throw new Error(msg);
      } else if (process.traceDeprecation) {
        console.trace(msg);
      } else {
        console.error(msg);
      }
      warned = true;
    }
    return fn.apply(this, arguments);
  }

  return deprecated;
};


var debugs = {};
var debugEnviron;
exports.debuglog = function(set) {
  if (isUndefined(debugEnviron))
    debugEnviron = process.env.NODE_DEBUG || '';
  set = set.toUpperCase();
  if (!debugs[set]) {
    if (new RegExp('\\b' + set + '\\b', 'i').test(debugEnviron)) {
      var pid = process.pid;
      debugs[set] = function() {
        var msg = exports.format.apply(exports, arguments);
        console.error('%s %d: %s', set, pid, msg);
      };
    } else {
      debugs[set] = function() {};
    }
  }
  return debugs[set];
};


/**
 * Echos the value of a value. Trys to print the value out
 * in the best way possible given the different types.
 *
 * @param {Object} obj The object to print out.
 * @param {Object} opts Optional options object that alters the output.
 */
/* legacy: obj, showHidden, depth, colors*/
function inspect(obj, opts) {
  // default options
  var ctx = {
    seen: [],
    stylize: stylizeNoColor
  };
  // legacy...
  if (arguments.length >= 3) ctx.depth = arguments[2];
  if (arguments.length >= 4) ctx.colors = arguments[3];
  if (isBoolean(opts)) {
    // legacy...
    ctx.showHidden = opts;
  } else if (opts) {
    // got an "options" object
    exports._extend(ctx, opts);
  }
  // set default options
  if (isUndefined(ctx.showHidden)) ctx.showHidden = false;
  if (isUndefined(ctx.depth)) ctx.depth = 2;
  if (isUndefined(ctx.colors)) ctx.colors = false;
  if (isUndefined(ctx.customInspect)) ctx.customInspect = true;
  if (ctx.colors) ctx.stylize = stylizeWithColor;
  return formatValue(ctx, obj, ctx.depth);
}
exports.inspect = inspect;


// http://en.wikipedia.org/wiki/ANSI_escape_code#graphics
inspect.colors = {
  'bold' : [1, 22],
  'italic' : [3, 23],
  'underline' : [4, 24],
  'inverse' : [7, 27],
  'white' : [37, 39],
  'grey' : [90, 39],
  'black' : [30, 39],
  'blue' : [34, 39],
  'cyan' : [36, 39],
  'green' : [32, 39],
  'magenta' : [35, 39],
  'red' : [31, 39],
  'yellow' : [33, 39]
};

// Don't use 'blue' not visible on cmd.exe
inspect.styles = {
  'special': 'cyan',
  'number': 'yellow',
  'boolean': 'yellow',
  'undefined': 'grey',
  'null': 'bold',
  'string': 'green',
  'date': 'magenta',
  // "name": intentionally not styling
  'regexp': 'red'
};


function stylizeWithColor(str, styleType) {
  var style = inspect.styles[styleType];

  if (style) {
    return '\u001b[' + inspect.colors[style][0] + 'm' + str +
           '\u001b[' + inspect.colors[style][1] + 'm';
  } else {
    return str;
  }
}


function stylizeNoColor(str, styleType) {
  return str;
}


function arrayToHash(array) {
  var hash = {};

  array.forEach(function(val, idx) {
    hash[val] = true;
  });

  return hash;
}


function formatValue(ctx, value, recurseTimes) {
  // Provide a hook for user-specified inspect functions.
  // Check that value is an object with an inspect function on it
  if (ctx.customInspect &&
      value &&
      isFunction(value.inspect) &&
      // Filter out the util module, it's inspect function is special
      value.inspect !== exports.inspect &&
      // Also filter out any prototype objects using the circular check.
      !(value.constructor && value.constructor.prototype === value)) {
    var ret = value.inspect(recurseTimes, ctx);
    if (!isString(ret)) {
      ret = formatValue(ctx, ret, recurseTimes);
    }
    return ret;
  }

  // Primitive types cannot have properties
  var primitive = formatPrimitive(ctx, value);
  if (primitive) {
    return primitive;
  }

  // Look up the keys of the object.
  var keys = Object.keys(value);
  var visibleKeys = arrayToHash(keys);

  if (ctx.showHidden) {
    keys = Object.getOwnPropertyNames(value);
  }

  // IE doesn't make error fields non-enumerable
  // http://msdn.microsoft.com/en-us/library/ie/dww52sbt(v=vs.94).aspx
  if (isError(value)
      && (keys.indexOf('message') >= 0 || keys.indexOf('description') >= 0)) {
    return formatError(value);
  }

  // Some type of object without properties can be shortcutted.
  if (keys.length === 0) {
    if (isFunction(value)) {
      var name = value.name ? ': ' + value.name : '';
      return ctx.stylize('[Function' + name + ']', 'special');
    }
    if (isRegExp(value)) {
      return ctx.stylize(RegExp.prototype.toString.call(value), 'regexp');
    }
    if (isDate(value)) {
      return ctx.stylize(Date.prototype.toString.call(value), 'date');
    }
    if (isError(value)) {
      return formatError(value);
    }
  }

  var base = '', array = false, braces = ['{', '}'];

  // Make Array say that they are Array
  if (isArray(value)) {
    array = true;
    braces = ['[', ']'];
  }

  // Make functions say that they are functions
  if (isFunction(value)) {
    var n = value.name ? ': ' + value.name : '';
    base = ' [Function' + n + ']';
  }

  // Make RegExps say that they are RegExps
  if (isRegExp(value)) {
    base = ' ' + RegExp.prototype.toString.call(value);
  }

  // Make dates with properties first say the date
  if (isDate(value)) {
    base = ' ' + Date.prototype.toUTCString.call(value);
  }

  // Make error with message first say the error
  if (isError(value)) {
    base = ' ' + formatError(value);
  }

  if (keys.length === 0 && (!array || value.length == 0)) {
    return braces[0] + base + braces[1];
  }

  if (recurseTimes < 0) {
    if (isRegExp(value)) {
      return ctx.stylize(RegExp.prototype.toString.call(value), 'regexp');
    } else {
      return ctx.stylize('[Object]', 'special');
    }
  }

  ctx.seen.push(value);

  var output;
  if (array) {
    output = formatArray(ctx, value, recurseTimes, visibleKeys, keys);
  } else {
    output = keys.map(function(key) {
      return formatProperty(ctx, value, recurseTimes, visibleKeys, key, array);
    });
  }

  ctx.seen.pop();

  return reduceToSingleString(output, base, braces);
}


function formatPrimitive(ctx, value) {
  if (isUndefined(value))
    return ctx.stylize('undefined', 'undefined');
  if (isString(value)) {
    var simple = '\'' + JSON.stringify(value).replace(/^"|"$/g, '')
                                             .replace(/'/g, "\\'")
                                             .replace(/\\"/g, '"') + '\'';
    return ctx.stylize(simple, 'string');
  }
  if (isNumber(value))
    return ctx.stylize('' + value, 'number');
  if (isBoolean(value))
    return ctx.stylize('' + value, 'boolean');
  // For some reason typeof null is "object", so special case here.
  if (isNull(value))
    return ctx.stylize('null', 'null');
}


function formatError(value) {
  return '[' + Error.prototype.toString.call(value) + ']';
}


function formatArray(ctx, value, recurseTimes, visibleKeys, keys) {
  var output = [];
  for (var i = 0, l = value.length; i < l; ++i) {
    if (hasOwnProperty(value, String(i))) {
      output.push(formatProperty(ctx, value, recurseTimes, visibleKeys,
          String(i), true));
    } else {
      output.push('');
    }
  }
  keys.forEach(function(key) {
    if (!key.match(/^\d+$/)) {
      output.push(formatProperty(ctx, value, recurseTimes, visibleKeys,
          key, true));
    }
  });
  return output;
}


function formatProperty(ctx, value, recurseTimes, visibleKeys, key, array) {
  var name, str, desc;
  desc = Object.getOwnPropertyDescriptor(value, key) || { value: value[key] };
  if (desc.get) {
    if (desc.set) {
      str = ctx.stylize('[Getter/Setter]', 'special');
    } else {
      str = ctx.stylize('[Getter]', 'special');
    }
  } else {
    if (desc.set) {
      str = ctx.stylize('[Setter]', 'special');
    }
  }
  if (!hasOwnProperty(visibleKeys, key)) {
    name = '[' + key + ']';
  }
  if (!str) {
    if (ctx.seen.indexOf(desc.value) < 0) {
      if (isNull(recurseTimes)) {
        str = formatValue(ctx, desc.value, null);
      } else {
        str = formatValue(ctx, desc.value, recurseTimes - 1);
      }
      if (str.indexOf('\n') > -1) {
        if (array) {
          str = str.split('\n').map(function(line) {
            return '  ' + line;
          }).join('\n').substr(2);
        } else {
          str = '\n' + str.split('\n').map(function(line) {
            return '   ' + line;
          }).join('\n');
        }
      }
    } else {
      str = ctx.stylize('[Circular]', 'special');
    }
  }
  if (isUndefined(name)) {
    if (array && key.match(/^\d+$/)) {
      return str;
    }
    name = JSON.stringify('' + key);
    if (name.match(/^"([a-zA-Z_][a-zA-Z_0-9]*)"$/)) {
      name = name.substr(1, name.length - 2);
      name = ctx.stylize(name, 'name');
    } else {
      name = name.replace(/'/g, "\\'")
                 .replace(/\\"/g, '"')
                 .replace(/(^"|"$)/g, "'");
      name = ctx.stylize(name, 'string');
    }
  }

  return name + ': ' + str;
}


function reduceToSingleString(output, base, braces) {
  var numLinesEst = 0;
  var length = output.reduce(function(prev, cur) {
    numLinesEst++;
    if (cur.indexOf('\n') >= 0) numLinesEst++;
    return prev + cur.replace(/\u001b\[\d\d?m/g, '').length + 1;
  }, 0);

  if (length > 60) {
    return braces[0] +
           (base === '' ? '' : base + '\n ') +
           ' ' +
           output.join(',\n  ') +
           ' ' +
           braces[1];
  }

  return braces[0] + base + ' ' + output.join(', ') + ' ' + braces[1];
}


// NOTE: These type checking functions intentionally don't use `instanceof`
// because it is fragile and can be easily faked with `Object.create()`.
function isArray(ar) {
  return Array.isArray(ar);
}
exports.isArray = isArray;

function isBoolean(arg) {
  return typeof arg === 'boolean';
}
exports.isBoolean = isBoolean;

function isNull(arg) {
  return arg === null;
}
exports.isNull = isNull;

function isNullOrUndefined(arg) {
  return arg == null;
}
exports.isNullOrUndefined = isNullOrUndefined;

function isNumber(arg) {
  return typeof arg === 'number';
}
exports.isNumber = isNumber;

function isString(arg) {
  return typeof arg === 'string';
}
exports.isString = isString;

function isSymbol(arg) {
  return typeof arg === 'symbol';
}
exports.isSymbol = isSymbol;

function isUndefined(arg) {
  return arg === void 0;
}
exports.isUndefined = isUndefined;

function isRegExp(re) {
  return isObject(re) && objectToString(re) === '[object RegExp]';
}
exports.isRegExp = isRegExp;

function isObject(arg) {
  return typeof arg === 'object' && arg !== null;
}
exports.isObject = isObject;

function isDate(d) {
  return isObject(d) && objectToString(d) === '[object Date]';
}
exports.isDate = isDate;

function isError(e) {
  return isObject(e) &&
      (objectToString(e) === '[object Error]' || e instanceof Error);
}
exports.isError = isError;

function isFunction(arg) {
  return typeof arg === 'function';
}
exports.isFunction = isFunction;

function isPrimitive(arg) {
  return arg === null ||
         typeof arg === 'boolean' ||
         typeof arg === 'number' ||
         typeof arg === 'string' ||
         typeof arg === 'symbol' ||  // ES6 symbol
         typeof arg === 'undefined';
}
exports.isPrimitive = isPrimitive;

exports.isBuffer = _dereq_('./support/isBuffer');

function objectToString(o) {
  return Object.prototype.toString.call(o);
}


function pad(n) {
  return n < 10 ? '0' + n.toString(10) : n.toString(10);
}


var months = ['Jan', 'Feb', 'Mar', 'Apr', 'May', 'Jun', 'Jul', 'Aug', 'Sep',
              'Oct', 'Nov', 'Dec'];

// 26 Feb 16:19:34
function timestamp() {
  var d = new Date();
  var time = [pad(d.getHours()),
              pad(d.getMinutes()),
              pad(d.getSeconds())].join(':');
  return [d.getDate(), months[d.getMonth()], time].join(' ');
}


// log is just a thin wrapper to console.log that prepends a timestamp
exports.log = function() {
  console.log('%s - %s', timestamp(), exports.format.apply(exports, arguments));
};


/**
 * Inherit the prototype methods from one constructor into another.
 *
 * The Function.prototype.inherits from lang.js rewritten as a standalone
 * function (not on Function.prototype). NOTE: If this file is to be loaded
 * during bootstrapping this function needs to be rewritten using some native
 * functions as prototype setup using normal JavaScript does not work as
 * expected during bootstrapping (see mirror.js in r114903).
 *
 * @param {function} ctor Constructor function which needs to inherit the
 *     prototype.
 * @param {function} superCtor Constructor function to inherit prototype from.
 */
exports.inherits = _dereq_('inherits');

exports._extend = function(origin, add) {
  // Don't do anything if add isn't an object
  if (!add || !isObject(add)) return origin;

  var keys = Object.keys(add);
  var i = keys.length;
  while (i--) {
    origin[keys[i]] = add[keys[i]];
  }
  return origin;
};

function hasOwnProperty(obj, prop) {
  return Object.prototype.hasOwnProperty.call(obj, prop);
}

}).call(this,_dereq_("/home/caolan/projects/highland/node_modules/browserify/node_modules/insert-module-globals/node_modules/process/browser.js"),typeof self !== "undefined" ? self : typeof window !== "undefined" ? window : {})
},{"./support/isBuffer":5,"/home/caolan/projects/highland/node_modules/browserify/node_modules/insert-module-globals/node_modules/process/browser.js":4,"inherits":3}]},{},[1])
(1)
});<|MERGE_RESOLUTION|>--- conflicted
+++ resolved
@@ -1512,150 +1512,9 @@
                     return next();
                 }
             }
-<<<<<<< HEAD
-        });
-    };
-    exposeMethod('filter');
-
-    /**
-     * Filters using a predicate which returns a Stream. If you need to check
-     * against an asynchronous data source when filtering a Stream, this can
-     * be convenient. The Stream returned from the filter function should have
-     * a Boolean as it's first value (all other values on the Stream will be
-     * disregarded).
-     *
-     * @id flatFilter
-     * @section Streams
-     * @name Stream.flatFilter(f)
-     * @param {Function} f - the truth test function which returns a Stream
-     * @api public
-     *
-     * var checkExists = _.wrapCallback(fs.exists);
-     * filenames.flatFilter(checkExists)
-     */
-
-    Stream.prototype.flatFilter = function (f) {
-        var xs = this.observe();
-        var ys = this.flatMap(function (x) {
-            return f(x).take(1);
-        });
-        return xs.zip(ys)
-            .filter(function (pair) {
-                return pair[1];
-            })
-            .map(function (pair) {
-                return pair[0];
-            });
-    };
-    exposeMethod('flatFilter');
-
-    /**
-     * A convenient form of filter, which returns the first object from a
-     * Stream that passes the provided truth test
-     *
-     * @id find
-     * @section Streams
-     * @name Stream.find(f)
-     * @param {Function} f - the truth test function which returns a Stream
-     * @api public
-     *
-     * var docs = [
-     *     {type: 'blogpost', title: 'foo'},
-     *     {type: 'blogpost', title: 'bar'},
-     *     {type: 'comment', title: 'foo'}
-     * ];
-     *
-     * var f = function (x) {
-     *     return x.type == 'blogpost';
-     * };
-     *
-     * _(docs).find(f);
-     * // => [{type: 'blogpost', title: 'foo'}]
-     *
-     * // example with partial application
-     * var firstBlogpost = _.find(f);
-     *
-     * firstBlogpost(docs)
-     * // => [{type: 'blogpost', title: 'foo'}]
-     */
-
-    Stream.prototype.find = function (f) {
-        return this.consume(function (err, x, push, next) {
-            if (err) {
-                push(err);
-                next();
-            }
-            else if (x === nil) {
-                push(err, x);
-            }
-            else {
-                if (f(x)) {
-                    push(null, x);
-                    push(null, nil);
-                }
-                next();
-            }
-        }.bind(this));
-    };
-    exposeMethod('find');
-
-    /**
-     * Filters a Stream to drop all non-truthy values.
-     *
-     * @id compact
-     * @section Streams
-     * @name Stream.compact()
-     * @api public
-     *
-     * var compacted = _([0, 1, false, 3, null, undefined, 6]).compact();
-     * // => [1, 3, 6]
-     */
-
-    Stream.prototype.compact = function () {
-        return this.filter(function (x) {
-            return x;
-        });
-    };
-    exposeMethod('compact');
-
-    /**
-     * A convenient form of filter, which returns all objects from a Stream
-     * match a set of property values.
-     *
-     * @id where
-     * @section Streams
-     * @name Stream.where(props)
-     * @param {Object} props - the properties to match against
-     * @api public
-     *
-     * var docs = [
-     *     {type: 'blogpost', title: 'foo'},
-     *     {type: 'blogpost', title: 'bar'},
-     *     {type: 'comment', title: 'foo'}
-     * ];
-     *
-     * _(docs).where({title: 'foo'})
-     * // => {type: 'blogpost', title: 'foo'}
-     * // => {type: 'comment', title: 'foo'}
-     *
-     * // example with partial application
-     * var getBlogposts = _.where({type: 'blogpost'});
-     *
-     * getBlogposts(docs)
-     * // => {type: 'blogpost', title: 'foo'}
-     * // => {type: 'blogpost', title: 'bar'}
-     */
-
-    Stream.prototype.where = function (props) {
-        return this.filter(function (x) {
-            for (var k in props) {
-                if (x[k] !== props[k]) {
-                    return false;
-=======
             else if (x === nil) {
                 if (curr === original) {
                     push(null, nil);
->>>>>>> d3e2d5a7
                 }
                 else {
                     // resume reading from original
